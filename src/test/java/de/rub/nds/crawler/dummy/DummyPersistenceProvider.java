--- conflicted
+++ resolved
@@ -41,13 +41,9 @@
 
     @Override
     public ScanResult getScanResultById(String dbName, String collectionName, String id) {
-<<<<<<< HEAD
-        return null;
-=======
         return results.stream()
                 .filter(result -> result.getId().equals(id))
                 .findFirst()
                 .orElse(null);
->>>>>>> 921b3321
     }
 }