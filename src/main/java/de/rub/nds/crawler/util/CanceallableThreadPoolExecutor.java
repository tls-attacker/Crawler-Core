--- conflicted
+++ resolved
@@ -11,20 +11,6 @@
 import java.util.concurrent.*;
 
 /**
-<<<<<<< HEAD
- * A custom thread pool executor that creates cancellable futures. This executor allows tasks to
- * return a partial result even when cancelled.
- */
-public class CanceallableThreadPoolExecutor extends ThreadPoolExecutor {
-    /**
-     * Creates a new thread pool executor with the given parameters.
-     *
-     * @param corePoolSize The number of threads to keep in the pool, even if idle
-     * @param maximumPoolSize The maximum number of threads to allow in the pool
-     * @param keepAliveTime How long idle threads should be kept alive
-     * @param unit The time unit for the keepAliveTime
-     * @param workQueue The queue to use for holding tasks before they are executed
-=======
  * Thread pool executor that creates futures with result preservation after cancellation.
  *
  * <p>The CanceallableThreadPoolExecutor extends ThreadPoolExecutor to use CancellableFuture
@@ -67,7 +53,6 @@
      *     time that excess idle threads will wait for new tasks before terminating
      * @param unit the time unit for the keepAliveTime argument
      * @param workQueue the queue to use for holding tasks before they are executed
->>>>>>> ecf6b573
      */
     public CanceallableThreadPoolExecutor(
             int corePoolSize,
@@ -79,16 +64,6 @@
     }
 
     /**
-<<<<<<< HEAD
-     * Creates a new thread pool executor with the given parameters.
-     *
-     * @param corePoolSize The number of threads to keep in the pool, even if idle
-     * @param maximumPoolSize The maximum number of threads to allow in the pool
-     * @param keepAliveTime How long idle threads should be kept alive
-     * @param unit The time unit for the keepAliveTime
-     * @param workQueue The queue to use for holding tasks before they are executed
-     * @param threadFactory The factory to use when creating new threads
-=======
      * Creates a new cancellable thread pool executor with custom thread factory.
      *
      * @param corePoolSize the number of threads to keep in the pool
@@ -98,7 +73,6 @@
      * @param unit the time unit for the keepAliveTime argument
      * @param workQueue the queue to use for holding tasks before they are executed
      * @param threadFactory the factory to use when the executor creates a new thread
->>>>>>> ecf6b573
      */
     public CanceallableThreadPoolExecutor(
             int corePoolSize,
@@ -111,16 +85,6 @@
     }
 
     /**
-<<<<<<< HEAD
-     * Creates a new thread pool executor with the given parameters.
-     *
-     * @param corePoolSize The number of threads to keep in the pool, even if idle
-     * @param maximumPoolSize The maximum number of threads to allow in the pool
-     * @param keepAliveTime How long idle threads should be kept alive
-     * @param unit The time unit for the keepAliveTime
-     * @param workQueue The queue to use for holding tasks before they are executed
-     * @param handler The handler to use when execution is blocked
-=======
      * Creates a new cancellable thread pool executor with custom rejection handler.
      *
      * @param corePoolSize the number of threads to keep in the pool
@@ -131,7 +95,6 @@
      * @param workQueue the queue to use for holding tasks before they are executed
      * @param handler the handler to use when execution is blocked because the thread bounds and
      *     queue capacities are reached
->>>>>>> ecf6b573
      */
     public CanceallableThreadPoolExecutor(
             int corePoolSize,
@@ -144,17 +107,6 @@
     }
 
     /**
-<<<<<<< HEAD
-     * Creates a new thread pool executor with the given parameters.
-     *
-     * @param corePoolSize The number of threads to keep in the pool, even if idle
-     * @param maximumPoolSize The maximum number of threads to allow in the pool
-     * @param keepAliveTime How long idle threads should be kept alive
-     * @param unit The time unit for the keepAliveTime
-     * @param workQueue The queue to use for holding tasks before they are executed
-     * @param threadFactory The factory to use when creating new threads
-     * @param handler The handler to use when execution is blocked
-=======
      * Creates a new cancellable thread pool executor with full configuration options.
      *
      * @param corePoolSize the number of threads to keep in the pool
@@ -166,7 +118,6 @@
      * @param threadFactory the factory to use when the executor creates a new thread
      * @param handler the handler to use when execution is blocked because the thread bounds and
      *     queue capacities are reached
->>>>>>> ecf6b573
      */
     public CanceallableThreadPoolExecutor(
             int corePoolSize,
@@ -186,26 +137,11 @@
                 handler);
     }
 
-    /**
-     * Creates a new cancellable future for the given callable.
-     *
-     * @param <T> The type of the result
-     * @param callable The callable to be executed
-     * @return A new cancellable future for the callable
-     */
     @Override
     protected <T> RunnableFuture<T> newTaskFor(Callable<T> callable) {
         return new CancellableFuture<>(callable);
     }
 
-    /**
-     * Creates a new cancellable future for the given runnable and result value.
-     *
-     * @param <T> The type of the result
-     * @param runnable The runnable to be executed
-     * @param value The result value to return when the runnable completes
-     * @return A new cancellable future for the runnable
-     */
     @Override
     protected <T> RunnableFuture<T> newTaskFor(Runnable runnable, T value) {
         return new CancellableFuture<>(runnable, value);
