/*
 * TLS-Crawler - A TLS scanning tool to perform large scale scans with the TLS-Scanner
 *
 * Copyright 2018-2023 Ruhr University Bochum, Paderborn University, and Hackmanit GmbH
 *
 * Licensed under Apache License, Version 2.0
 * http://www.apache.org/licenses/LICENSE-2.0.txt
 */
package de.rub.nds.crawler.util;

import com.mongodb.lang.NonNull;
import java.util.concurrent.*;
import java.util.concurrent.atomic.AtomicReference;

/**
<<<<<<< HEAD
 * A cancellable future implementation that can return partial results even when cancelled. This
 * class wraps a standard FutureTask but captures the result when available, allowing it to be
 * retrieved even after cancellation.
 *
 * @param <V> The result type returned by this future
=======
 * Enhanced Future implementation that preserves results even after cancellation.
 *
 * <p>The CancellableFuture provides a specialized Future implementation that allows retrieval of
 * results even after the future has been cancelled. This is particularly useful in scenarios where
 * partial results are valuable and should not be lost due to timeout or cancellation.
 *
 * <p>Key features:
 *
 * <ul>
 *   <li><strong>Result Preservation</strong> - Results remain accessible after cancellation
 *   <li><strong>Thread-Safe Access</strong> - Uses atomic references and semaphores for
 *       synchronization
 *   <li><strong>Timeout Support</strong> - Supports both blocking and timed result retrieval
 *   <li><strong>Standard Interface</strong> - Implements RunnableFuture for executor compatibility
 * </ul>
 *
 * <p><strong>Cancellation Behavior:</strong> Unlike standard FutureTask, this implementation allows
 * access to the computed result even after the future is cancelled. The result is captured
 * atomically before the cancellation takes effect.
 *
 * <p><strong>Synchronization Mechanism:</strong> Uses a Semaphore to coordinate access to results
 * after cancellation, ensuring thread-safe retrieval without blocking indefinitely.
 *
 * <p><strong>Use Cases:</strong>
 *
 * <ul>
 *   <li><strong>Timeout Scenarios</strong> - Preserve partial scan results when operations timeout
 *   <li><strong>Resource Management</strong> - Cancel long-running tasks while keeping results
 *   <li><strong>Progress Tracking</strong> - Access intermediate results during cancellation
 *   <li><strong>Graceful Degradation</strong> - Use partial results when full completion fails
 * </ul>
 *
 * <p><strong>Thread Safety:</strong> All operations are thread-safe through atomic references and
 * semaphore synchronization. Multiple threads can safely access the future concurrently.
 *
 * @param <V> the type of result produced by this future
 * @see RunnableFuture
 * @see FutureTask
 * @see CanceallableThreadPoolExecutor
>>>>>>> ecf6b573
 */
public class CancellableFuture<V> implements RunnableFuture<V> {

    private final AtomicReference<V> result = new AtomicReference<>();
    private final RunnableFuture<V> innerFuture;
    private final Semaphore resultWritten = new Semaphore(0);

    /**
<<<<<<< HEAD
     * Creates a new cancellable future for the given callable. When the callable completes, the
     * result is stored for retrieval even after cancellation.
     *
     * @param callable The callable to be executed
=======
     * Creates a new cancellable future for the specified callable task.
     *
     * <p>The future wraps the callable in a FutureTask that captures the result atomically and
     * signals completion via semaphore release, enabling result access even after cancellation.
     *
     * @param callable the task to execute that produces a result
>>>>>>> ecf6b573
     */
    public CancellableFuture(Callable<V> callable) {
        innerFuture =
                new FutureTask<>(
                        () -> {
                            V res = callable.call();
                            result.set(res);
                            resultWritten.release();
                            return res;
                        });
    }

    /**
<<<<<<< HEAD
     * Creates a new cancellable future for the given runnable and result value. When the runnable
     * completes, the result value is stored for retrieval even after cancellation.
     *
     * @param runnable The runnable to be executed
     * @param res The result value to return when the runnable completes
=======
     * Creates a new cancellable future for the specified runnable task with a fixed result.
     *
     * <p>The future wraps the runnable in a FutureTask that executes the task and returns the
     * provided result value, with atomic result capture for post-cancellation access.
     *
     * @param runnable the task to execute
     * @param res the result value to return upon successful completion
>>>>>>> ecf6b573
     */
    public CancellableFuture(Runnable runnable, V res) {
        innerFuture =
                new FutureTask<>(
                        () -> {
                            runnable.run();
                            result.set(res);
                            resultWritten.release();
                            return res;
                        });
    }

    /**
     * Attempts to cancel execution of this task.
     *
     * @param mayInterruptIfRunning True if the thread executing this task should be interrupted
     * @return True if the task was cancelled, false otherwise
     */
    @Override
    public boolean cancel(boolean mayInterruptIfRunning) {
        return innerFuture.cancel(mayInterruptIfRunning);
    }

    /**
     * Returns true if this task was cancelled before it completed normally.
     *
     * @return True if this task was cancelled before it completed
     */
    @Override
    public boolean isCancelled() {
        return innerFuture.isCancelled();
    }

    /**
     * Returns true if this task completed. Completion may be due to normal termination, an
     * exception, or cancellation.
     *
     * @return True if this task completed
     */
    @Override
    public boolean isDone() {
        return innerFuture.isDone();
    }

    /**
     * Waits if necessary for the computation to complete, and then retrieves its result. If the
     * task was cancelled but the result was captured, returns the captured result.
     *
     * @return The computed result
     * @throws InterruptedException If the current thread was interrupted while waiting
     * @throws ExecutionException If the computation threw an exception
     */
    @Override
    public V get() throws InterruptedException, ExecutionException {
        try {
            return innerFuture.get();
        } catch (CancellationException e) {
            resultWritten.acquire();
            return result.get();
        }
    }

    /**
     * Waits if necessary for at most the given time for the computation to complete, and then
     * retrieves its result. If the task was cancelled but the result was captured, returns the
     * captured result if available within the timeout.
     *
     * @param timeout The maximum time to wait
     * @param timeUnit The time unit of the timeout argument
     * @return The computed result
     * @throws InterruptedException If the current thread was interrupted while waiting
     * @throws ExecutionException If the computation threw an exception
     * @throws TimeoutException If the wait timed out
     */
    @Override
    public V get(long timeout, @NonNull TimeUnit timeUnit)
            throws InterruptedException, ExecutionException, TimeoutException {
        try {
            return innerFuture.get(timeout, timeUnit);
        } catch (CancellationException e) {
            if (resultWritten.tryAcquire(timeout, timeUnit)) {
                return result.get();
            }
            throw new TimeoutException("Timeout while waiting for cancelled result");
        }
    }

    /** Executes the underlying task. */
    @Override
    public void run() {
        innerFuture.run();
    }
}<|MERGE_RESOLUTION|>--- conflicted
+++ resolved
@@ -13,13 +13,6 @@
 import java.util.concurrent.atomic.AtomicReference;
 
 /**
-<<<<<<< HEAD
- * A cancellable future implementation that can return partial results even when cancelled. This
- * class wraps a standard FutureTask but captures the result when available, allowing it to be
- * retrieved even after cancellation.
- *
- * @param <V> The result type returned by this future
-=======
  * Enhanced Future implementation that preserves results even after cancellation.
  *
  * <p>The CancellableFuture provides a specialized Future implementation that allows retrieval of
@@ -59,7 +52,6 @@
  * @see RunnableFuture
  * @see FutureTask
  * @see CanceallableThreadPoolExecutor
->>>>>>> ecf6b573
  */
 public class CancellableFuture<V> implements RunnableFuture<V> {
 
@@ -68,19 +60,12 @@
     private final Semaphore resultWritten = new Semaphore(0);
 
     /**
-<<<<<<< HEAD
-     * Creates a new cancellable future for the given callable. When the callable completes, the
-     * result is stored for retrieval even after cancellation.
-     *
-     * @param callable The callable to be executed
-=======
      * Creates a new cancellable future for the specified callable task.
      *
      * <p>The future wraps the callable in a FutureTask that captures the result atomically and
      * signals completion via semaphore release, enabling result access even after cancellation.
      *
      * @param callable the task to execute that produces a result
->>>>>>> ecf6b573
      */
     public CancellableFuture(Callable<V> callable) {
         innerFuture =
@@ -94,13 +79,6 @@
     }
 
     /**
-<<<<<<< HEAD
-     * Creates a new cancellable future for the given runnable and result value. When the runnable
-     * completes, the result value is stored for retrieval even after cancellation.
-     *
-     * @param runnable The runnable to be executed
-     * @param res The result value to return when the runnable completes
-=======
      * Creates a new cancellable future for the specified runnable task with a fixed result.
      *
      * <p>The future wraps the runnable in a FutureTask that executes the task and returns the
@@ -108,7 +86,6 @@
      *
      * @param runnable the task to execute
      * @param res the result value to return upon successful completion
->>>>>>> ecf6b573
      */
     public CancellableFuture(Runnable runnable, V res) {
         innerFuture =
@@ -121,46 +98,21 @@
                         });
     }
 
-    /**
-     * Attempts to cancel execution of this task.
-     *
-     * @param mayInterruptIfRunning True if the thread executing this task should be interrupted
-     * @return True if the task was cancelled, false otherwise
-     */
     @Override
-    public boolean cancel(boolean mayInterruptIfRunning) {
-        return innerFuture.cancel(mayInterruptIfRunning);
+    public boolean cancel(boolean b) {
+        return innerFuture.cancel(b);
     }
 
-    /**
-     * Returns true if this task was cancelled before it completed normally.
-     *
-     * @return True if this task was cancelled before it completed
-     */
     @Override
     public boolean isCancelled() {
         return innerFuture.isCancelled();
     }
 
-    /**
-     * Returns true if this task completed. Completion may be due to normal termination, an
-     * exception, or cancellation.
-     *
-     * @return True if this task completed
-     */
     @Override
     public boolean isDone() {
         return innerFuture.isDone();
     }
 
-    /**
-     * Waits if necessary for the computation to complete, and then retrieves its result. If the
-     * task was cancelled but the result was captured, returns the captured result.
-     *
-     * @return The computed result
-     * @throws InterruptedException If the current thread was interrupted while waiting
-     * @throws ExecutionException If the computation threw an exception
-     */
     @Override
     public V get() throws InterruptedException, ExecutionException {
         try {
@@ -171,32 +123,19 @@
         }
     }
 
-    /**
-     * Waits if necessary for at most the given time for the computation to complete, and then
-     * retrieves its result. If the task was cancelled but the result was captured, returns the
-     * captured result if available within the timeout.
-     *
-     * @param timeout The maximum time to wait
-     * @param timeUnit The time unit of the timeout argument
-     * @return The computed result
-     * @throws InterruptedException If the current thread was interrupted while waiting
-     * @throws ExecutionException If the computation threw an exception
-     * @throws TimeoutException If the wait timed out
-     */
     @Override
-    public V get(long timeout, @NonNull TimeUnit timeUnit)
+    public V get(long l, @NonNull TimeUnit timeUnit)
             throws InterruptedException, ExecutionException, TimeoutException {
         try {
-            return innerFuture.get(timeout, timeUnit);
+            return innerFuture.get(l, timeUnit);
         } catch (CancellationException e) {
-            if (resultWritten.tryAcquire(timeout, timeUnit)) {
+            if (resultWritten.tryAcquire(l, timeUnit)) {
                 return result.get();
             }
             throw new TimeoutException("Timeout while waiting for cancelled result");
         }
     }
 
-    /** Executes the underlying task. */
     @Override
     public void run() {
         innerFuture.run();
