--- conflicted
+++ resolved
@@ -14,10 +14,6 @@
 import de.rub.nds.crawler.config.delegate.RabbitMqDelegate;
 
 /**
-<<<<<<< HEAD
- * Configuration class for worker instances. Contains settings for the worker's behavior, including
- * thread counts and timeouts, as well as MongoDB and RabbitMQ connection settings.
-=======
  * Configuration class for TLS-Crawler worker command-line arguments and parameters.
  *
  * <p>This class defines the configuration parameters needed by worker instances to participate in
@@ -69,7 +65,6 @@
  * @see RabbitMqDelegate
  * @see MongoDbDelegate
  * @see ControllerCommandConfig
->>>>>>> ecf6b573
  */
 public class WorkerCommandConfig {
 
@@ -96,9 +91,6 @@
                             + "After the timeout the worker tries to shutdown the scan but a shutdown can not be guaranteed due to the TLS-Scanner implementation.")
     private int scanTimeout = 840000;
 
-<<<<<<< HEAD
-    /** Creates a new worker command configuration with default delegate settings. */
-=======
     /**
      * Creates a new worker command configuration with default delegate instances.
      *
@@ -121,48 +113,30 @@
      *   <li>Scan timeout - 840,000 ms (14 minutes)
      * </ul>
      */
->>>>>>> ecf6b573
     public WorkerCommandConfig() {
         rabbitMqDelegate = new RabbitMqDelegate();
         mongoDbDelegate = new MongoDbDelegate();
     }
 
     /**
-<<<<<<< HEAD
-     * Gets the RabbitMQ connection delegate.
-     *
-     * @return The RabbitMQ connection settings
-=======
      * Gets the RabbitMQ connection configuration delegate.
      *
      * @return the RabbitMQ configuration delegate for message queue operations
->>>>>>> ecf6b573
      */
     public RabbitMqDelegate getRabbitMqDelegate() {
         return rabbitMqDelegate;
     }
 
     /**
-<<<<<<< HEAD
-     * Gets the MongoDB connection delegate.
-     *
-     * @return The MongoDB connection settings
-=======
      * Gets the MongoDB connection configuration delegate.
      *
      * @return the MongoDB configuration delegate for database operations
->>>>>>> ecf6b573
      */
     public MongoDbDelegate getMongoDbDelegate() {
         return mongoDbDelegate;
     }
 
     /**
-<<<<<<< HEAD
-     * Gets the number of parallel scan threads to use.
-     *
-     * @return The number of scan threads
-=======
      * Gets the number of parallel scan threads for concurrent scanner execution.
      *
      * <p>Each scan thread runs a separate TLS scanner instance, allowing the worker to process
@@ -170,18 +144,12 @@
      * for optimal processor utilization.
      *
      * @return the number of parallel scan threads (default: CPU count)
->>>>>>> ecf6b573
      */
     public int getParallelScanThreads() {
         return parallelScanThreads;
     }
 
     /**
-<<<<<<< HEAD
-     * Gets the number of parallel connection threads to use per scan.
-     *
-     * @return The number of connection threads
-=======
      * Gets the number of parallel connection threads for network operations.
      *
      * <p>These threads are shared across all scan threads within a bulk scan to handle concurrent
@@ -189,18 +157,12 @@
      * increases resource usage.
      *
      * @return the number of parallel connection threads (default: 20)
->>>>>>> ecf6b573
      */
     public int getParallelConnectionThreads() {
         return parallelConnectionThreads;
     }
 
     /**
-<<<<<<< HEAD
-     * Gets the timeout for individual scan operations in milliseconds.
-     *
-     * @return The scan timeout in milliseconds
-=======
      * Gets the overall timeout for individual scan operations.
      *
      * <p><strong>Critical Timing Constraint:</strong> This timeout must be lower than the RabbitMQ
@@ -216,61 +178,42 @@
      * </ul>
      *
      * @return the scan timeout in milliseconds (default: 840,000 ms / 14 minutes)
->>>>>>> ecf6b573
      */
     public int getScanTimeout() {
         return scanTimeout;
     }
 
     /**
-<<<<<<< HEAD
-     * Sets the number of parallel scan threads to use.
-     *
-     * @param parallelScanThreads The number of scan threads
-=======
      * Sets the number of parallel scan threads for concurrent scanner execution.
      *
      * <p>Configures how many TLS scanner instances can run simultaneously within this worker.
      * Higher values increase throughput but also CPU and memory usage.
      *
      * @param parallelScanThreads the number of parallel scan threads
->>>>>>> ecf6b573
      */
     public void setParallelScanThreads(int parallelScanThreads) {
         this.parallelScanThreads = parallelScanThreads;
     }
 
     /**
-<<<<<<< HEAD
-     * Sets the number of parallel connection threads to use per scan.
-     *
-     * @param parallelConnectionThreads The number of connection threads
-=======
      * Sets the number of parallel connection threads for network operations.
      *
      * <p>Configures the shared thread pool size for concurrent network connections across all scan
      * operations. Balance between connection capacity and resource usage.
      *
      * @param parallelConnectionThreads the number of parallel connection threads
->>>>>>> ecf6b573
      */
     public void setParallelConnectionThreads(int parallelConnectionThreads) {
         this.parallelConnectionThreads = parallelConnectionThreads;
     }
 
     /**
-<<<<<<< HEAD
-     * Sets the timeout for individual scan operations in milliseconds.
-     *
-     * @param scanTimeout The scan timeout in milliseconds
-=======
      * Sets the overall timeout for individual scan operations.
      *
      * <p><strong>Important:</strong> Must be less than RabbitMQ consumer ACK timeout to prevent
      * message queue connection issues.
      *
      * @param scanTimeout the scan timeout in milliseconds
->>>>>>> ecf6b573
      */
     public void setScanTimeout(int scanTimeout) {
         this.scanTimeout = scanTimeout;
