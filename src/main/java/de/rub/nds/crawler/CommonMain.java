/*
 * TLS-Crawler - A TLS scanning tool to perform large scale scans with the TLS-Scanner
 *
 * Copyright 2018-2023 Ruhr University Bochum, Paderborn University, and Hackmanit GmbH
 *
 * Licensed under Apache License, Version 2.0
 * http://www.apache.org/licenses/LICENSE-2.0.txt
 */
package de.rub.nds.crawler;

import com.beust.jcommander.JCommander;
import de.rub.nds.crawler.config.ControllerCommandConfig;
import de.rub.nds.crawler.config.WorkerCommandConfig;
import de.rub.nds.crawler.core.Controller;
import de.rub.nds.crawler.core.Worker;
import de.rub.nds.crawler.orchestration.RabbitMqOrchestrationProvider;
import de.rub.nds.crawler.persistence.MongoPersistenceProvider;
import org.apache.logging.log4j.LogManager;
import org.apache.logging.log4j.Logger;

/**
<<<<<<< HEAD
 * Main entry point for the TLS-Crawler application. Provides the main method to start either a
 * controller or worker instance.
=======
 * Main entry point for the TLS-Crawler application.
 *
 * <p>This class provides the command-line interface for running the TLS-Crawler in two modes:
 *
 * <ul>
 *   <li><strong>Controller</strong> - Orchestrates scan jobs and manages the scanning workflow
 *   <li><strong>Worker</strong> - Executes individual scan tasks assigned by the controller
 * </ul>
 *
 * <p>The application uses RabbitMQ for communication between controllers and workers, and MongoDB
 * for persistence of scan results and job status.
 *
 * <p>Usage examples:
 *
 * <pre>
 * java -jar crawler-core.jar controller --config controller.properties
 * java -jar crawler-core.jar worker --config worker.properties
 * </pre>
 *
 * @see Controller
 * @see Worker
 * @see ControllerCommandConfig
 * @see WorkerCommandConfig
>>>>>>> ecf6b573
 */
public class CommonMain {
    private static final Logger LOGGER = LogManager.getLogger();

<<<<<<< HEAD
    /**
     * Main entry point for the application. Parses command line arguments and starts either a
     * controller or worker based on the command.
     *
     * @param args Command line arguments
     * @param controllerCommandConfig Configuration for the controller
     * @param workerCommandConfig Configuration for the worker
=======
    /** Private constructor to prevent instantiation of utility class. */
    private CommonMain() {
        // Utility class should not be instantiated
    }

    /**
     * Main entry point for the TLS-Crawler application.
     *
     * <p>Parses command line arguments to determine whether to run as a controller or worker,
     * initializes the appropriate configuration and dependencies, and starts the selected mode.
     *
     * @param args command line arguments including the mode ("controller" or "worker") and
     *     configuration parameters
     * @param controllerCommandConfig configuration for controller mode
     * @param workerCommandConfig configuration for worker mode
>>>>>>> ecf6b573
     */
    public static void main(
            String[] args,
            ControllerCommandConfig controllerCommandConfig,
            WorkerCommandConfig workerCommandConfig) {

        JCommander jc = new JCommander();

        jc.addCommand("controller", controllerCommandConfig);
        jc.addCommand("worker", workerCommandConfig);

        try {
            jc.parse(args);
        } catch (Exception e) {
            LOGGER.error("Failed to parse command line arguments", e);
            jc.usage();
            return;
        }
        if (jc.getParsedCommand() == null) {
            LOGGER.error("No command given");
            jc.usage();
            return;
        }

        switch (jc.getParsedCommand().toLowerCase()) {
            case "worker":
                Worker worker =
                        new Worker(
                                workerCommandConfig,
                                new RabbitMqOrchestrationProvider(
                                        workerCommandConfig.getRabbitMqDelegate()),
                                new MongoPersistenceProvider(
                                        workerCommandConfig.getMongoDbDelegate()));
                worker.start();
                break;
            case "controller":
                controllerCommandConfig.validate();
                Controller controller =
                        new Controller(
                                controllerCommandConfig,
                                new RabbitMqOrchestrationProvider(
                                        controllerCommandConfig.getRabbitMqDelegate()),
                                new MongoPersistenceProvider(
                                        controllerCommandConfig.getMongoDbDelegate()));
                controller.start();
                break;
            default:
                jc.usage();
        }
    }

    /**
<<<<<<< HEAD
     * Convenience method to start the application with just a controller configuration. Creates a
     * default worker configuration.
     *
     * @param args Command line arguments
     * @param controllerConfig Configuration for the controller
=======
     * Convenience method for running the application with only controller configuration.
     *
     * <p>Creates a default worker configuration and delegates to the main method. This is useful
     * when only controller functionality is needed.
     *
     * @param args command line arguments
     * @param controllerConfig configuration for controller mode
>>>>>>> ecf6b573
     */
    public static void main(String[] args, ControllerCommandConfig controllerConfig) {
        main(args, controllerConfig, new WorkerCommandConfig());
    }
}<|MERGE_RESOLUTION|>--- conflicted
+++ resolved
@@ -19,10 +19,6 @@
 import org.apache.logging.log4j.Logger;
 
 /**
-<<<<<<< HEAD
- * Main entry point for the TLS-Crawler application. Provides the main method to start either a
- * controller or worker instance.
-=======
  * Main entry point for the TLS-Crawler application.
  *
  * <p>This class provides the command-line interface for running the TLS-Crawler in two modes:
@@ -46,20 +42,10 @@
  * @see Worker
  * @see ControllerCommandConfig
  * @see WorkerCommandConfig
->>>>>>> ecf6b573
  */
 public class CommonMain {
     private static final Logger LOGGER = LogManager.getLogger();
 
-<<<<<<< HEAD
-    /**
-     * Main entry point for the application. Parses command line arguments and starts either a
-     * controller or worker based on the command.
-     *
-     * @param args Command line arguments
-     * @param controllerCommandConfig Configuration for the controller
-     * @param workerCommandConfig Configuration for the worker
-=======
     /** Private constructor to prevent instantiation of utility class. */
     private CommonMain() {
         // Utility class should not be instantiated
@@ -75,7 +61,6 @@
      *     configuration parameters
      * @param controllerCommandConfig configuration for controller mode
      * @param workerCommandConfig configuration for worker mode
->>>>>>> ecf6b573
      */
     public static void main(
             String[] args,
@@ -128,13 +113,6 @@
     }
 
     /**
-<<<<<<< HEAD
-     * Convenience method to start the application with just a controller configuration. Creates a
-     * default worker configuration.
-     *
-     * @param args Command line arguments
-     * @param controllerConfig Configuration for the controller
-=======
      * Convenience method for running the application with only controller configuration.
      *
      * <p>Creates a default worker configuration and delegates to the main method. This is useful
@@ -142,7 +120,6 @@
      *
      * @param args command line arguments
      * @param controllerConfig configuration for controller mode
->>>>>>> ecf6b573
      */
     public static void main(String[] args, ControllerCommandConfig controllerConfig) {
         main(args, controllerConfig, new WorkerCommandConfig());
