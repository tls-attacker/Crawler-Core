/*
 * TLS-Crawler - A TLS scanning tool to perform large scale scans with the TLS-Scanner
 *
 * Copyright 2018-2022 Ruhr University Bochum, Paderborn University, and Hackmanit GmbH
 *
 * Licensed under Apache License, Version 2.0
 * http://www.apache.org/licenses/LICENSE-2.0.txt
 */
package de.rub.nds.crawler.data;

import de.rub.nds.crawler.constant.JobStatus;
import java.io.IOException;
import java.io.Serializable;
import java.util.Optional;
import java.util.UUID;

/**
<<<<<<< HEAD
 * Description of a scan job to be processed by a worker. Contains all information needed to perform
 * a scan and to store its results.
 */
public class ScanJobDescription implements Serializable {

    private final UUID id = UUID.randomUUID();

=======
 * Data transfer object representing a single TLS scan job in the distributed scanning architecture.
 *
 * <p>The ScanJobDescription serves as the primary communication unit between the controller and
 * worker nodes in the TLS-Crawler system. It encapsulates all information necessary for a worker to
 * execute a TLS scan and store the results, including the scan target, execution status, database
 * storage location, and message queue metadata.
 *
 * <p>Key responsibilities:
 *
 * <ul>
 *   <li><strong>Job Definition</strong> - Specifies what should be scanned (target host/port)
 *   <li><strong>Status Tracking</strong> - Maintains current execution status throughout lifecycle
 *   <li><strong>Storage Configuration</strong> - Defines where results should be persisted
 *   <li><strong>Message Queue Integration</strong> - Handles RabbitMQ delivery tags for
 *       acknowledgment
 *   <li><strong>Bulk Scan Coordination</strong> - Links individual jobs to their parent bulk scan
 * </ul>
 *
 * <p><strong>Lifecycle Management:</strong>
 *
 * <ul>
 *   <li><strong>Creation</strong> - Controller creates jobs with TO_BE_EXECUTED status
 *   <li><strong>Distribution</strong> - Jobs are serialized and sent via message queue
 *   <li><strong>Processing</strong> - Workers receive, execute, and update status
 *   <li><strong>Completion</strong> - Final status and results are persisted
 * </ul>
 *
 * <p><strong>Message Queue Integration:</strong>
 *
 * <ul>
 *   <li><strong>Delivery Tag</strong> - RabbitMQ message identifier for acknowledgment
 *   <li><strong>Transient Field</strong> - Delivery tag is not serialized (transport-specific)
 *   <li><strong>Single Assignment</strong> - Delivery tag can only be set once per job
 *   <li><strong>Deserialization Handling</strong> - Custom readObject() ensures proper
 *       initialization
 * </ul>
 *
 * <p><strong>Database Storage:</strong>
 *
 * <ul>
 *   <li><strong>Database Name</strong> - Target database for result storage
 *   <li><strong>Collection Name</strong> - Specific collection/table for this scan type
 *   <li><strong>Bulk Scan Traceability</strong> - Links results back to originating bulk scan
 * </ul>
 *
 * <p><strong>Immutability:</strong> Most fields are final to ensure job definitions remain
 * consistent throughout processing, with only the status field being mutable to track execution
 * progress.
 *
 * <p><strong>Serialization:</strong> The class supports Java serialization for message queue
 * transport while handling the transient delivery tag appropriately during deserialization.
 *
 * @see ScanTarget
 * @see BulkScanInfo
 * @see BulkScan
 * @see JobStatus
 */
public class ScanJobDescription implements Serializable {

    /** Target specification containing hostname, IP address, and port information. */
>>>>>>> ecf6b573
    private final ScanTarget scanTarget;

    // Metadata
    private transient Optional<Long> deliveryTag = Optional.empty();

    /** Current execution status of this scan job (pending, success, error, etc.). */
    private JobStatus status;

    /** Metadata about the parent bulk scan operation this job belongs to. */
    private final BulkScanInfo bulkScanInfo;

    // data to write back results

    /** Database name where scan results should be stored. */
    private final String dbName;

    /** Collection name within the database for result storage. */
    private final String collectionName;

    /**
<<<<<<< HEAD
     * Creates a new scan job description with the given parameters.
     *
     * @param scanTarget The target to scan
     * @param bulkScanInfo Information about the bulk scan this job is part of
     * @param dbName The database name where results should be stored
     * @param collectionName The collection name where results should be stored
     * @param status The initial status of the job
=======
     * Creates a new scan job description with explicit database storage configuration.
     *
     * <p>This constructor allows precise control over where scan results will be stored by
     * specifying the database name and collection name directly. It's primarily used for advanced
     * scenarios where custom storage locations are needed.
     *
     * @param scanTarget the target host and port to scan
     * @param bulkScanInfo metadata about the parent bulk scan operation
     * @param dbName the database name where results should be stored
     * @param collectionName the collection/table name for result storage
     * @param status the initial job status (typically TO_BE_EXECUTED)
>>>>>>> ecf6b573
     */
    public ScanJobDescription(
            ScanTarget scanTarget,
            BulkScanInfo bulkScanInfo,
            String dbName,
            String collectionName,
            JobStatus status) {
        this.scanTarget = scanTarget;
        this.bulkScanInfo = bulkScanInfo;
        this.dbName = dbName;
        this.collectionName = collectionName;
        this.status = status;
    }

    /**
<<<<<<< HEAD
     * Creates a new scan job description as part of a bulk scan. This is a convenience constructor
     * that extracts the necessary information from the bulk scan.
     *
     * @param scanTarget The target to scan
     * @param bulkScan The bulk scan this job is part of
     * @param status The initial status of the job
=======
     * Creates a new scan job description from a bulk scan configuration.
     *
     * <p>This convenience constructor extracts storage configuration from the bulk scan object,
     * using the bulk scan name as the database name and the bulk scan's collection name for result
     * storage. This is the most common way to create scan jobs.
     *
     * @param scanTarget the target host and port to scan
     * @param bulkScan the parent bulk scan containing storage and configuration details
     * @param status the initial job status (typically TO_BE_EXECUTED)
>>>>>>> ecf6b573
     */
    public ScanJobDescription(ScanTarget scanTarget, BulkScan bulkScan, JobStatus status) {
        this(
                scanTarget,
                new BulkScanInfo(bulkScan),
                bulkScan.getName(),
                bulkScan.getCollectionName(),
                status);
    }

    /**
<<<<<<< HEAD
     * Gets the unique identifier for this job.
     *
     * @return The job's UUID
     */
    public UUID getId() {
        return id;
    }

    /**
     * Custom deserialization to properly handle transient fields.
     *
     * @param in The input stream to read from
     * @throws IOException If an I/O error occurs
     * @throws ClassNotFoundException If the class of a serialized object cannot be found
=======
     * Custom deserialization method to properly initialize transient fields.
     *
     * <p>This method ensures that the transient deliveryTag field is properly initialized to an
     * empty Optional after deserialization. The delivery tag is transport-specific and should not
     * be serialized across message boundaries.
     *
     * @param in the object input stream for deserialization
     * @throws IOException if an I/O error occurs during deserialization
     * @throws ClassNotFoundException if a class cannot be found during deserialization
>>>>>>> ecf6b573
     */
    private void readObject(java.io.ObjectInputStream in)
            throws IOException, ClassNotFoundException {
        // handle deserialization, cf. https://stackoverflow.com/a/3960558
        in.defaultReadObject();
        deliveryTag = Optional.empty();
    }

    /**
<<<<<<< HEAD
     * Gets the target to scan.
     *
     * @return The scan target
=======
     * Gets the scan target containing the host and port to be scanned.
     *
     * @return the scan target specifying what should be scanned
>>>>>>> ecf6b573
     */
    public ScanTarget getScanTarget() {
        return scanTarget;
    }

    /**
<<<<<<< HEAD
     * Gets the database name where results should be stored.
     *
     * @return The database name
=======
     * Gets the database name where scan results should be stored.
     *
     * @return the target database name for result persistence
>>>>>>> ecf6b573
     */
    public String getDbName() {
        return dbName;
    }

    /**
<<<<<<< HEAD
     * Gets the collection name where results should be stored.
     *
     * @return The collection name
=======
     * Gets the collection/table name where scan results should be stored.
     *
     * @return the target collection name for result persistence
>>>>>>> ecf6b573
     */
    public String getCollectionName() {
        return collectionName;
    }

    /**
<<<<<<< HEAD
     * Gets the current status of the job.
     *
     * @return The job status
=======
     * Gets the current execution status of this scan job.
     *
     * <p>The status tracks the job's progress through its lifecycle from initial creation
     * (TO_BE_EXECUTED) through completion (SUCCESS, ERROR, etc.).
     *
     * @return the current job execution status
>>>>>>> ecf6b573
     */
    public JobStatus getStatus() {
        return status;
    }

    /**
<<<<<<< HEAD
     * Sets the status of the job.
     *
     * @param status The new job status
=======
     * Updates the execution status of this scan job.
     *
     * <p>This method is used to track the job's progress as it moves through the execution
     * pipeline, from queued to running to completed states.
     *
     * @param status the new job execution status
>>>>>>> ecf6b573
     */
    public void setStatus(JobStatus status) {
        this.status = status;
    }

    /**
<<<<<<< HEAD
     * Gets the delivery tag assigned by the message broker.
     *
     * @return The delivery tag
     * @throws java.util.NoSuchElementException If no delivery tag has been set
=======
     * Gets the RabbitMQ delivery tag for message acknowledgment.
     *
     * <p>The delivery tag is used by workers to acknowledge message processing back to the RabbitMQ
     * broker. This ensures reliable message delivery in the distributed system.
     *
     * @return the RabbitMQ delivery tag
     * @throws java.util.NoSuchElementException if no delivery tag has been set
>>>>>>> ecf6b573
     */
    public long getDeliveryTag() {
        return deliveryTag.get();
    }

    /**
<<<<<<< HEAD
     * Sets the delivery tag assigned by the message broker.
     *
     * @param deliveryTag The delivery tag
     * @throws IllegalStateException If a delivery tag has already been set
=======
     * Sets the RabbitMQ delivery tag for this job message.
     *
     * <p>This method is called by the orchestration provider when a job message is received from
     * the queue. The delivery tag can only be set once to prevent accidental overwrites that could
     * break message acknowledgment.
     *
     * @param deliveryTag the RabbitMQ delivery tag for message acknowledgment
     * @throws IllegalStateException if a delivery tag has already been set
>>>>>>> ecf6b573
     */
    public void setDeliveryTag(Long deliveryTag) {
        if (this.deliveryTag.isPresent()) {
            throw new IllegalStateException("Delivery tag already set");
        }
        this.deliveryTag = Optional.of(deliveryTag);
    }

    /**
<<<<<<< HEAD
     * Gets information about the bulk scan this job is part of.
     *
     * @return The bulk scan information
=======
     * Gets the bulk scan metadata for this individual job.
     *
     * <p>The bulk scan info provides traceability back to the parent bulk scan operation and
     * contains configuration details needed for job execution.
     *
     * @return the bulk scan information object
>>>>>>> ecf6b573
     */
    public BulkScanInfo getBulkScanInfo() {
        return bulkScanInfo;
    }
}<|MERGE_RESOLUTION|>--- conflicted
+++ resolved
@@ -12,18 +12,8 @@
 import java.io.IOException;
 import java.io.Serializable;
 import java.util.Optional;
-import java.util.UUID;
 
 /**
-<<<<<<< HEAD
- * Description of a scan job to be processed by a worker. Contains all information needed to perform
- * a scan and to store its results.
- */
-public class ScanJobDescription implements Serializable {
-
-    private final UUID id = UUID.randomUUID();
-
-=======
  * Data transfer object representing a single TLS scan job in the distributed scanning architecture.
  *
  * <p>The ScanJobDescription serves as the primary communication unit between the controller and
@@ -84,7 +74,6 @@
 public class ScanJobDescription implements Serializable {
 
     /** Target specification containing hostname, IP address, and port information. */
->>>>>>> ecf6b573
     private final ScanTarget scanTarget;
 
     // Metadata
@@ -105,15 +94,6 @@
     private final String collectionName;
 
     /**
-<<<<<<< HEAD
-     * Creates a new scan job description with the given parameters.
-     *
-     * @param scanTarget The target to scan
-     * @param bulkScanInfo Information about the bulk scan this job is part of
-     * @param dbName The database name where results should be stored
-     * @param collectionName The collection name where results should be stored
-     * @param status The initial status of the job
-=======
      * Creates a new scan job description with explicit database storage configuration.
      *
      * <p>This constructor allows precise control over where scan results will be stored by
@@ -125,7 +105,6 @@
      * @param dbName the database name where results should be stored
      * @param collectionName the collection/table name for result storage
      * @param status the initial job status (typically TO_BE_EXECUTED)
->>>>>>> ecf6b573
      */
     public ScanJobDescription(
             ScanTarget scanTarget,
@@ -141,14 +120,6 @@
     }
 
     /**
-<<<<<<< HEAD
-     * Creates a new scan job description as part of a bulk scan. This is a convenience constructor
-     * that extracts the necessary information from the bulk scan.
-     *
-     * @param scanTarget The target to scan
-     * @param bulkScan The bulk scan this job is part of
-     * @param status The initial status of the job
-=======
      * Creates a new scan job description from a bulk scan configuration.
      *
      * <p>This convenience constructor extracts storage configuration from the bulk scan object,
@@ -158,7 +129,6 @@
      * @param scanTarget the target host and port to scan
      * @param bulkScan the parent bulk scan containing storage and configuration details
      * @param status the initial job status (typically TO_BE_EXECUTED)
->>>>>>> ecf6b573
      */
     public ScanJobDescription(ScanTarget scanTarget, BulkScan bulkScan, JobStatus status) {
         this(
@@ -170,22 +140,6 @@
     }
 
     /**
-<<<<<<< HEAD
-     * Gets the unique identifier for this job.
-     *
-     * @return The job's UUID
-     */
-    public UUID getId() {
-        return id;
-    }
-
-    /**
-     * Custom deserialization to properly handle transient fields.
-     *
-     * @param in The input stream to read from
-     * @throws IOException If an I/O error occurs
-     * @throws ClassNotFoundException If the class of a serialized object cannot be found
-=======
      * Custom deserialization method to properly initialize transient fields.
      *
      * <p>This method ensures that the transient deliveryTag field is properly initialized to an
@@ -195,7 +149,6 @@
      * @param in the object input stream for deserialization
      * @throws IOException if an I/O error occurs during deserialization
      * @throws ClassNotFoundException if a class cannot be found during deserialization
->>>>>>> ecf6b573
      */
     private void readObject(java.io.ObjectInputStream in)
             throws IOException, ClassNotFoundException {
@@ -205,93 +158,57 @@
     }
 
     /**
-<<<<<<< HEAD
-     * Gets the target to scan.
-     *
-     * @return The scan target
-=======
      * Gets the scan target containing the host and port to be scanned.
      *
      * @return the scan target specifying what should be scanned
->>>>>>> ecf6b573
      */
     public ScanTarget getScanTarget() {
         return scanTarget;
     }
 
     /**
-<<<<<<< HEAD
-     * Gets the database name where results should be stored.
-     *
-     * @return The database name
-=======
      * Gets the database name where scan results should be stored.
      *
      * @return the target database name for result persistence
->>>>>>> ecf6b573
      */
     public String getDbName() {
         return dbName;
     }
 
     /**
-<<<<<<< HEAD
-     * Gets the collection name where results should be stored.
-     *
-     * @return The collection name
-=======
      * Gets the collection/table name where scan results should be stored.
      *
      * @return the target collection name for result persistence
->>>>>>> ecf6b573
      */
     public String getCollectionName() {
         return collectionName;
     }
 
     /**
-<<<<<<< HEAD
-     * Gets the current status of the job.
-     *
-     * @return The job status
-=======
      * Gets the current execution status of this scan job.
      *
      * <p>The status tracks the job's progress through its lifecycle from initial creation
      * (TO_BE_EXECUTED) through completion (SUCCESS, ERROR, etc.).
      *
      * @return the current job execution status
->>>>>>> ecf6b573
      */
     public JobStatus getStatus() {
         return status;
     }
 
     /**
-<<<<<<< HEAD
-     * Sets the status of the job.
-     *
-     * @param status The new job status
-=======
      * Updates the execution status of this scan job.
      *
      * <p>This method is used to track the job's progress as it moves through the execution
      * pipeline, from queued to running to completed states.
      *
      * @param status the new job execution status
->>>>>>> ecf6b573
      */
     public void setStatus(JobStatus status) {
         this.status = status;
     }
 
     /**
-<<<<<<< HEAD
-     * Gets the delivery tag assigned by the message broker.
-     *
-     * @return The delivery tag
-     * @throws java.util.NoSuchElementException If no delivery tag has been set
-=======
      * Gets the RabbitMQ delivery tag for message acknowledgment.
      *
      * <p>The delivery tag is used by workers to acknowledge message processing back to the RabbitMQ
@@ -299,19 +216,12 @@
      *
      * @return the RabbitMQ delivery tag
      * @throws java.util.NoSuchElementException if no delivery tag has been set
->>>>>>> ecf6b573
      */
     public long getDeliveryTag() {
         return deliveryTag.get();
     }
 
     /**
-<<<<<<< HEAD
-     * Sets the delivery tag assigned by the message broker.
-     *
-     * @param deliveryTag The delivery tag
-     * @throws IllegalStateException If a delivery tag has already been set
-=======
      * Sets the RabbitMQ delivery tag for this job message.
      *
      * <p>This method is called by the orchestration provider when a job message is received from
@@ -320,7 +230,6 @@
      *
      * @param deliveryTag the RabbitMQ delivery tag for message acknowledgment
      * @throws IllegalStateException if a delivery tag has already been set
->>>>>>> ecf6b573
      */
     public void setDeliveryTag(Long deliveryTag) {
         if (this.deliveryTag.isPresent()) {
@@ -330,18 +239,12 @@
     }
 
     /**
-<<<<<<< HEAD
-     * Gets information about the bulk scan this job is part of.
-     *
-     * @return The bulk scan information
-=======
      * Gets the bulk scan metadata for this individual job.
      *
      * <p>The bulk scan info provides traceability back to the parent bulk scan operation and
      * contains configuration details needed for job execution.
      *
      * @return the bulk scan information object
->>>>>>> ecf6b573
      */
     public BulkScanInfo getBulkScanInfo() {
         return bulkScanInfo;
