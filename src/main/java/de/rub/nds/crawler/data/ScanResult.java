--- conflicted
+++ resolved
@@ -15,40 +15,19 @@
 import java.util.UUID;
 import org.bson.Document;
 
-/**
- * Represents the result of a completed scan. Contains information about the scan target, status,
- * and the actual scan results. This class is used to store scan results in the database and for
- * notifications.
- */
 public class ScanResult implements Serializable {
 
-    /** Unique identifier for this scan result. */
     private String id;
 
-    /** Reference to the bulk scan this result belongs to. */
     private final String bulkScan;
 
-    /** The target that was scanned. */
     private final ScanTarget scanTarget;
 
-    /** The status of the scan job. */
     private final JobStatus jobStatus;
 
-    /** The actual scan results as a MongoDB document. */
     private final Document result;
 
-<<<<<<< HEAD
-    /**
-     * Private constructor for creating a scan result.
-     *
-     * @param bulkScan The bulk scan ID this result belongs to
-     * @param scanTarget The target that was scanned
-     * @param jobStatus The status of the scan job
-     * @param result The actual scan results
-     */
-=======
     @JsonCreator
->>>>>>> 921b3321
     private ScanResult(
             @JsonProperty("bulkScan") String bulkScan,
             @JsonProperty("scanTarget") ScanTarget scanTarget,
@@ -69,13 +48,6 @@
         this.result = null;
     }
 
-    /**
-     * Creates a scan result from a scan job description and result document.
-     *
-     * @param scanJobDescription The completed scan job description
-     * @param result The scan results as a document
-     * @throws IllegalArgumentException If the job status is TO_BE_EXECUTED
-     */
     public ScanResult(ScanJobDescription scanJobDescription, Document result) {
         this(
                 scanJobDescription.getBulkScanInfo().getBulkScanId(),
@@ -88,15 +60,6 @@
         }
     }
 
-    /**
-     * Creates a scan result from a scan job description and an exception. Used when a scan fails
-     * with an exception.
-     *
-     * @param scanJobDescription The scan job description that encountered an error
-     * @param e The exception that occurred
-     * @return A new ScanResult containing the exception information
-     * @throws IllegalArgumentException If the job status is not an error state
-     */
     public static ScanResult fromException(ScanJobDescription scanJobDescription, Exception e) {
         if (!scanJobDescription.getStatus().isError()) {
             throw new IllegalArgumentException("ScanJobDescription must be in an error state");
@@ -106,58 +69,28 @@
         return new ScanResult(scanJobDescription, errorDocument);
     }
 
-    /**
-     * Gets the unique identifier for this scan result.
-     *
-     * @return The scan result ID
-     */
     @JsonProperty("_id")
     public String getId() {
         return this.id;
     }
 
-    /**
-     * Sets the unique identifier for this scan result. Used by MongoDB for document IDs.
-     *
-     * @param id The scan result ID
-     */
     @JsonProperty("_id")
     public void setId(String id) {
         this.id = id;
     }
 
-    /**
-     * Gets the bulk scan ID this result belongs to.
-     *
-     * @return The bulk scan ID
-     */
     public String getBulkScan() {
         return this.bulkScan;
     }
 
-    /**
-     * Gets the target that was scanned.
-     *
-     * @return The scan target
-     */
     public ScanTarget getScanTarget() {
         return this.scanTarget;
     }
 
-    /**
-     * Gets the actual scan results.
-     *
-     * @return The scan results as a MongoDB document
-     */
     public Document getResult() {
         return this.result;
     }
 
-    /**
-     * Gets the status of the scan job.
-     *
-     * @return The job status
-     */
     public JobStatus getResultStatus() {
         return jobStatus;
     }
