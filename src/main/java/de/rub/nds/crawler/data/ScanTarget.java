--- conflicted
+++ resolved
@@ -21,11 +21,6 @@
 import org.apache.logging.log4j.Logger;
 
 /**
-<<<<<<< HEAD
- * Represents a target to be scanned by the crawler. Contains information about the hostname, IP
- * address, port, and ranking information. This class is used to track targets throughout the
- * scanning process.
-=======
  * Represents a target for TLS scanning operations.
  *
  * <p>A scan target encapsulates the network location (hostname/IP address and port) and optional
@@ -51,7 +46,6 @@
  *
  * @see JobStatus
  * @see IDenylistProvider
->>>>>>> ecf6b573
  */
 public class ScanTarget implements Serializable {
     private static final Logger LOGGER = LogManager.getLogger();
@@ -218,28 +212,6 @@
         return results;
     }
 
-<<<<<<< HEAD
-    /** The IP address of the target. */
-    private String ip;
-
-    /** The hostname of the target. */
-    private String hostname;
-
-    /** The port number to connect to. */
-    private int port;
-
-    /** The Tranco rank of the target (if applicable). */
-    private int trancoRank;
-
-    /** Creates a new empty scan target. Fields should be set using the setter methods. */
-    public ScanTarget() {}
-
-    /**
-     * Returns a string representation of this scan target. Uses the hostname if available,
-     * otherwise uses the IP address.
-     *
-     * @return The string representation
-=======
     /** The resolved IP address of the target host. */
     private String ip;
 
@@ -270,7 +242,6 @@
      * Returns a string representation of the scan target.
      *
      * @return the hostname if available, otherwise the IP address
->>>>>>> ecf6b573
      */
     @Override
     public String toString() {
@@ -278,56 +249,33 @@
     }
 
     /**
-<<<<<<< HEAD
-     * Gets the IP address of this target.
-     *
-     * @return The IP address
-=======
      * Gets the resolved IP address of the target.
      *
      * @return the IP address as a string
->>>>>>> ecf6b573
      */
     public String getIp() {
         return this.ip;
     }
 
     /**
-<<<<<<< HEAD
-     * Gets the hostname of this target.
-     *
-     * @return The hostname
-=======
      * Gets the hostname of the target.
      *
      * @return the hostname, or null if the target was specified as an IP address
->>>>>>> ecf6b573
      */
     public String getHostname() {
         return this.hostname;
     }
 
     /**
-<<<<<<< HEAD
-     * Gets the port number to connect to.
-     *
-     * @return The port number
-=======
      * Gets the port number for the scan target.
      *
      * @return the port number (1-65534)
->>>>>>> ecf6b573
      */
     public int getPort() {
         return this.port;
     }
 
     /**
-<<<<<<< HEAD
-     * Gets the Tranco rank of this target (if applicable).
-     *
-     * @return The Tranco rank
-=======
      * Gets the Tranco ranking of the target.
      *
      * <p>The Tranco ranking is a research-oriented top sites ranking that provides a more stable
@@ -335,67 +283,42 @@
      *
      * @return the Tranco rank, or 0 if not available
      * @see <a href="https://tranco-list.eu/">Tranco: A Research-Oriented Top Sites Ranking</a>
->>>>>>> ecf6b573
      */
     public int getTrancoRank() {
         return this.trancoRank;
     }
 
     /**
-<<<<<<< HEAD
-     * Sets the IP address of this target.
-     *
-     * @param ip The IP address
-=======
      * Sets the IP address of the target.
      *
      * @param ip the IP address as a string (IPv4 or IPv6 format)
->>>>>>> ecf6b573
      */
     public void setIp(String ip) {
         this.ip = ip;
     }
 
     /**
-<<<<<<< HEAD
-     * Sets the hostname of this target.
-     *
-     * @param hostname The hostname
-=======
      * Sets the hostname of the target.
      *
      * @param hostname the hostname (may be null if target is IP-only)
->>>>>>> ecf6b573
      */
     public void setHostname(String hostname) {
         this.hostname = hostname;
     }
 
     /**
-<<<<<<< HEAD
-     * Sets the port number to connect to.
-     *
-     * @param port The port number
-=======
      * Sets the port number for the scan target.
      *
      * @param port the port number (should be between 1 and 65534)
->>>>>>> ecf6b573
      */
     public void setPort(int port) {
         this.port = port;
     }
 
     /**
-<<<<<<< HEAD
-     * Sets the Tranco rank of this target.
-     *
-     * @param trancoRank The Tranco rank
-=======
      * Sets the Tranco ranking of the target.
      *
      * @param trancoRank the Tranco rank (use 0 if not available)
->>>>>>> ecf6b573
      */
     public void setTrancoRank(int trancoRank) {
         this.trancoRank = trancoRank;
