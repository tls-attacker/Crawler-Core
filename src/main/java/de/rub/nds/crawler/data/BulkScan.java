--- conflicted
+++ resolved
@@ -18,11 +18,6 @@
 import javax.persistence.Id;
 
 /**
-<<<<<<< HEAD
- * Represents a bulk scanning operation that manages multiple TLS scanning jobs. This class tracks
- * metadata about a scan batch including scan configuration, timing information, job statistics, and
- * version information.
-=======
  * Represents a bulk scanning operation with its configuration, progress tracking, and metadata.
  *
  * <p>A BulkScan encapsulates all information about a large-scale TLS scanning operation, including
@@ -57,7 +52,6 @@
  * @see ScanConfig
  * @see JobStatus
  * @see ScanTarget
->>>>>>> ecf6b573
  */
 public class BulkScan implements Serializable {
 
@@ -124,17 +118,6 @@
     private BulkScan() {}
 
     /**
-<<<<<<< HEAD
-     * Creates a new bulk scan with the given parameters.
-     *
-     * @param scannerClass A scanner implementation class for retrieving version information
-     * @param crawlerClass A crawler implementation class for retrieving version information
-     * @param name The name of the bulk scan
-     * @param scanConfig The configuration to use for this scan
-     * @param startTime The start time as a timestamp in milliseconds
-     * @param monitored Whether this scan should be monitored for progress
-     * @param notifyUrl Optional URL to notify when the scan is complete
-=======
      * Creates a new BulkScan with the specified configuration and metadata.
      *
      * <p>This constructor initializes a new bulk scan operation with version information extracted
@@ -148,7 +131,6 @@
      * @param startTime the start time in epoch milliseconds
      * @param monitored whether this scan should be monitored for progress
      * @param notifyUrl optional URL for completion notifications (may be null)
->>>>>>> ecf6b573
      */
     public BulkScan(
             Class<?> scannerClass,
@@ -170,13 +152,6 @@
         this.notifyUrl = notifyUrl;
     }
 
-<<<<<<< HEAD
-    // Getter naming important for correct serialization, do not change!
-    /**
-     * Gets the database ID for this bulk scan.
-     *
-     * @return The database ID
-=======
     /**
      * Gets the unique identifier for this bulk scan.
      *
@@ -184,40 +159,27 @@
      * change this method name without considering serialization compatibility.
      *
      * @return the MongoDB document ID
->>>>>>> ecf6b573
      */
     public String get_id() {
         return _id;
     }
 
     /**
-<<<<<<< HEAD
-     * Gets the name of this bulk scan.
-     *
-     * @return The name
-=======
      * Gets the human-readable name of the bulk scan.
      *
      * @return the scan name
->>>>>>> ecf6b573
      */
     public String getName() {
         return this.name;
     }
 
     /**
-<<<<<<< HEAD
-     * Gets the collection name where scan results will be stored.
-     *
-     * @return The collection name
-=======
      * Gets the MongoDB collection name where scan results are stored.
      *
      * <p>The collection name is automatically generated from the scan name and start time in the
      * format: {name}_{yyyy-MM-dd_HH-mm}
      *
      * @return the collection name for scan results
->>>>>>> ecf6b573
      */
     public String getCollectionName() {
         return this.collectionName;
@@ -226,74 +188,46 @@
     /**
      * Gets the scan configuration for this bulk scan.
      *
-<<<<<<< HEAD
-     * @return The scan configuration
-=======
      * @return the scan configuration containing scan parameters
->>>>>>> ecf6b573
      */
     public ScanConfig getScanConfig() {
         return this.scanConfig;
     }
 
     /**
-<<<<<<< HEAD
-     * Checks if this bulk scan is monitored for progress.
-     *
-     * @return True if the scan is monitored, false otherwise
-=======
      * Checks whether this bulk scan is being monitored for progress updates.
      *
      * @return true if monitoring is enabled, false otherwise
->>>>>>> ecf6b573
      */
     public boolean isMonitored() {
         return this.monitored;
     }
 
     /**
-<<<<<<< HEAD
-     * Checks if this bulk scan has finished.
-     *
-     * @return True if the scan is finished, false otherwise
-=======
      * Checks whether the bulk scan operation has completed.
      *
      * <p>A scan is considered finished when all target processing and job publishing has been
      * completed, regardless of individual job success or failure.
      *
      * @return true if the scan is finished, false otherwise
->>>>>>> ecf6b573
      */
     public boolean isFinished() {
         return this.finished;
     }
 
     /**
-<<<<<<< HEAD
-     * Gets the start time of this bulk scan.
-     *
-     * @return The start time as a timestamp in milliseconds
-=======
      * Gets the start time of the bulk scan operation.
      *
      * @return the start time in epoch milliseconds
->>>>>>> ecf6b573
      */
     public long getStartTime() {
         return this.startTime;
     }
 
     /**
-<<<<<<< HEAD
-     * Gets the end time of this bulk scan.
-     *
-     * @return The end time as a timestamp in milliseconds
-=======
      * Gets the end time of the bulk scan operation.
      *
      * @return the end time in epoch milliseconds, or 0 if not finished
->>>>>>> ecf6b573
      */
     public long getEndTime() {
         return this.endTime;
@@ -302,98 +236,57 @@
     /**
      * Gets the total number of targets provided for this bulk scan.
      *
-<<<<<<< HEAD
-     * @return The number of targets
-=======
      * @return the number of targets given
->>>>>>> ecf6b573
      */
     public int getTargetsGiven() {
         return this.targetsGiven;
     }
 
     /**
-<<<<<<< HEAD
-     * Gets the number of scan jobs published for this bulk scan.
-     *
-     * @return The number of scan jobs published
-=======
      * Gets the number of scan jobs successfully published to worker queues.
      *
      * @return the number of published scan jobs
->>>>>>> ecf6b573
      */
     public long getScanJobsPublished() {
         return this.scanJobsPublished;
     }
 
     /**
-<<<<<<< HEAD
-     * Gets the number of successful scans completed for this bulk scan.
-     *
-     * @return The number of successful scans
-=======
      * Gets the number of successfully completed scans.
      *
      * @return the number of successful scans
->>>>>>> ecf6b573
      */
     public int getSuccessfulScans() {
         return this.successfulScans;
     }
 
     /**
-<<<<<<< HEAD
-     * Gets the URL to notify when this bulk scan is complete.
-     *
-     * @return The notification URL
-=======
      * Gets the notification URL for scan completion callbacks.
      *
      * @return the notification URL, or null if not configured
->>>>>>> ecf6b573
      */
     public String getNotifyUrl() {
         return this.notifyUrl;
     }
 
     /**
-<<<<<<< HEAD
-     * Gets the version of the scanner used for this bulk scan.
-     *
-     * @return The scanner version
-=======
      * Gets the version of the TLS scanner used for this scan.
      *
      * @return the scanner version string
->>>>>>> ecf6b573
      */
     public String getScannerVersion() {
         return this.scannerVersion;
     }
 
     /**
-<<<<<<< HEAD
-     * Gets the version of the crawler used for this bulk scan.
-     *
-     * @return The crawler version
-=======
      * Gets the version of the crawler framework used for this scan.
      *
      * @return the crawler version string
->>>>>>> ecf6b573
      */
     public String getCrawlerVersion() {
         return this.crawlerVersion;
     }
 
-<<<<<<< HEAD
-    // Setter naming important for correct serialization, do not change!
-    /**
-     * Sets the database ID for this bulk scan.
-     *
-     * @param _id The database ID
-=======
     /**
      * Sets the unique identifier for this bulk scan.
      *
@@ -401,37 +294,24 @@
      * change this method name without considering serialization compatibility.
      *
      * @param _id the MongoDB document ID
->>>>>>> ecf6b573
      */
     public void set_id(String _id) {
         this._id = _id;
     }
 
     /**
-<<<<<<< HEAD
-     * Sets the name of this bulk scan.
-     *
-     * @param name The name
-=======
      * Sets the human-readable name of the bulk scan.
      *
      * @param name the scan name
->>>>>>> ecf6b573
      */
     public void setName(String name) {
         this.name = name;
     }
 
     /**
-<<<<<<< HEAD
-     * Sets the collection name where scan results will be stored.
-     *
-     * @param collectionName The collection name
-=======
      * Sets the MongoDB collection name for scan results.
      *
      * @param collectionName the collection name
->>>>>>> ecf6b573
      */
     public void setCollectionName(String collectionName) {
         this.collectionName = collectionName;
@@ -440,172 +320,103 @@
     /**
      * Sets the scan configuration for this bulk scan.
      *
-<<<<<<< HEAD
-     * @param scanConfig The scan configuration
-=======
      * @param scanConfig the scan configuration
->>>>>>> ecf6b573
      */
     public void setScanConfig(ScanConfig scanConfig) {
         this.scanConfig = scanConfig;
     }
 
     /**
-<<<<<<< HEAD
-     * Sets whether this bulk scan is monitored for progress.
-     *
-     * @param monitored True if the scan should be monitored, false otherwise
-=======
      * Sets whether this bulk scan should be monitored for progress updates.
      *
      * @param monitored true to enable monitoring, false otherwise
->>>>>>> ecf6b573
      */
     public void setMonitored(boolean monitored) {
         this.monitored = monitored;
     }
 
     /**
-<<<<<<< HEAD
-     * Sets whether this bulk scan is finished.
-     *
-     * @param finished True if the scan is finished, false otherwise
-=======
      * Sets whether the bulk scan operation has completed.
      *
      * @param finished true if the scan is finished, false otherwise
->>>>>>> ecf6b573
      */
     public void setFinished(boolean finished) {
         this.finished = finished;
     }
 
     /**
-<<<<<<< HEAD
-     * Sets the start time of this bulk scan.
-     *
-     * @param startTime The start time as a timestamp in milliseconds
-=======
      * Sets the start time of the bulk scan operation.
      *
      * @param startTime the start time in epoch milliseconds
->>>>>>> ecf6b573
      */
     public void setStartTime(long startTime) {
         this.startTime = startTime;
     }
 
     /**
-<<<<<<< HEAD
-     * Sets the end time of this bulk scan.
-     *
-     * @param endTime The end time as a timestamp in milliseconds
-=======
      * Sets the end time of the bulk scan operation.
      *
      * @param endTime the end time in epoch milliseconds
->>>>>>> ecf6b573
      */
     public void setEndTime(long endTime) {
         this.endTime = endTime;
     }
 
     /**
-<<<<<<< HEAD
-     * Sets the total number of targets for this bulk scan.
-     *
-     * @param targetsGiven The number of targets
-=======
      * Sets the total number of targets provided for this bulk scan.
      *
      * @param targetsGiven the number of targets given
->>>>>>> ecf6b573
      */
     public void setTargetsGiven(int targetsGiven) {
         this.targetsGiven = targetsGiven;
     }
 
     /**
-<<<<<<< HEAD
-     * Sets the number of scan jobs published for this bulk scan.
-     *
-     * @param scanJobsPublished The number of scan jobs published
-=======
      * Sets the number of scan jobs successfully published to worker queues.
      *
      * @param scanJobsPublished the number of published scan jobs
->>>>>>> ecf6b573
      */
     public void setScanJobsPublished(long scanJobsPublished) {
         this.scanJobsPublished = scanJobsPublished;
     }
 
     /**
-<<<<<<< HEAD
-     * Sets the number of successful scans completed for this bulk scan.
-     *
-     * @param successfulScans The number of successful scans
-=======
      * Sets the number of successfully completed scans.
      *
      * @param successfulScans the number of successful scans
->>>>>>> ecf6b573
      */
     public void setSuccessfulScans(int successfulScans) {
         this.successfulScans = successfulScans;
     }
 
     /**
-<<<<<<< HEAD
-     * Sets the URL to notify when this bulk scan is complete.
-     *
-     * @param notifyUrl The notification URL
-=======
      * Sets the notification URL for scan completion callbacks.
      *
      * @param notifyUrl the notification URL, or null to disable notifications
->>>>>>> ecf6b573
      */
     public void setNotifyUrl(String notifyUrl) {
         this.notifyUrl = notifyUrl;
     }
 
     /**
-<<<<<<< HEAD
-     * Sets the version of the scanner used for this bulk scan.
-     *
-     * @param scannerVersion The scanner version
-=======
      * Sets the version of the TLS scanner used for this scan.
      *
      * @param scannerVersion the scanner version string
->>>>>>> ecf6b573
      */
     public void setScannerVersion(String scannerVersion) {
         this.scannerVersion = scannerVersion;
     }
 
     /**
-<<<<<<< HEAD
-     * Sets the version of the crawler used for this bulk scan.
-     *
-     * @param crawlerVersion The crawler version
-=======
      * Sets the version of the crawler framework used for this scan.
      *
      * @param crawlerVersion the crawler version string
->>>>>>> ecf6b573
      */
     public void setCrawlerVersion(String crawlerVersion) {
         this.crawlerVersion = crawlerVersion;
     }
 
     /**
-<<<<<<< HEAD
-     * Gets the job status counters for this bulk scan.
-     *
-     * @return A map of job status to count
-=======
      * Gets the job status counters for tracking scan progress.
      *
      * <p>This map contains counters for each {@link JobStatus} value, allowing real-time monitoring
@@ -613,83 +424,52 @@
      *
      * @return a map of job statuses to their respective counts
      * @see JobStatus
->>>>>>> ecf6b573
      */
     public Map<JobStatus, Integer> getJobStatusCounters() {
         return jobStatusCounters;
     }
 
     /**
-<<<<<<< HEAD
-     * Sets the job status counters for this bulk scan.
-     *
-     * @param jobStatusCounters A map of job status to count
-=======
      * Sets the job status counters for tracking scan progress.
      *
      * @param jobStatusCounters a map of job statuses to their respective counts
      * @see JobStatus
->>>>>>> ecf6b573
      */
     public void setJobStatusCounters(Map<JobStatus, Integer> jobStatusCounters) {
         this.jobStatusCounters = jobStatusCounters;
     }
 
     /**
-<<<<<<< HEAD
-     * Gets the number of scan jobs that failed due to domain resolution errors.
-     *
-     * @return The number of resolution errors
-=======
      * Gets the number of targets that failed hostname resolution.
      *
      * @return the number of targets with resolution errors
->>>>>>> ecf6b573
      */
     public long getScanJobsResolutionErrors() {
         return scanJobsResolutionErrors;
     }
 
     /**
-<<<<<<< HEAD
-     * Sets the number of scan jobs that failed due to domain resolution errors.
-     *
-     * @param scanJobsResolutionErrors The number of resolution errors
-=======
      * Sets the number of targets that failed hostname resolution.
      *
      * @param scanJobsResolutionErrors the number of targets with resolution errors
->>>>>>> ecf6b573
      */
     public void setScanJobsResolutionErrors(long scanJobsResolutionErrors) {
         this.scanJobsResolutionErrors = scanJobsResolutionErrors;
     }
 
     /**
-<<<<<<< HEAD
-     * Gets the number of scan jobs skipped due to denylisting.
-     *
-     * @return The number of denylisted scan jobs
-=======
      * Gets the number of targets excluded due to denylist filtering.
      *
      * @return the number of denylisted targets
->>>>>>> ecf6b573
      */
     public long getScanJobsDenylisted() {
         return scanJobsDenylisted;
     }
 
     /**
-<<<<<<< HEAD
-     * Sets the number of scan jobs skipped due to denylisting.
-     *
-     * @param scanJobsDenylisted The number of denylisted scan jobs
-=======
      * Sets the number of targets excluded due to denylist filtering.
      *
      * @param scanJobsDenylisted the number of denylisted targets
->>>>>>> ecf6b573
      */
     public void setScanJobsDenylisted(long scanJobsDenylisted) {
         this.scanJobsDenylisted = scanJobsDenylisted;
