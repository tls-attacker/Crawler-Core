/*
 * TLS-Crawler - A TLS scanning tool to perform large scale scans with the TLS-Scanner
 *
 * Copyright 2018-2023 Ruhr University Bochum, Paderborn University, and Hackmanit GmbH
 *
 * Licensed under Apache License, Version 2.0
 * http://www.apache.org/licenses/LICENSE-2.0.txt
 */
package de.rub.nds.crawler.data;

import java.io.Serializable;

/**
 * Immutable metadata container for bulk scan information distributed to worker instances.
 *
 * <p>The BulkScanInfo class serves as a lightweight, serializable representation of essential bulk
 * scan metadata that workers need to execute individual scan jobs correctly. It contains only the
 * core information required for job execution while avoiding the overhead of transmitting the
 * complete BulkScan object to every worker.
 *
 * <p>Key design principles:
 *
 * <ul>
 *   <li><strong>Immutability</strong> - All fields are final and cannot be modified after creation
 *   <li><strong>Serialization Efficiency</strong> - Lightweight alternative to full BulkScan
 *       objects
 *   <li><strong>Essential Data Only</strong> - Contains only the minimum information needed by
 *       workers
 *   <li><strong>Type Safety</strong> - Provides typed access to scanner-specific configurations
 * </ul>
 *
 * <p><strong>Contained Information:</strong>
 *
 * <ul>
 *   <li><strong>Bulk Scan ID</strong> - Unique identifier for traceability and result correlation
 *   <li><strong>Scan Configuration</strong> - Scanner-specific settings and parameters
 *   <li><strong>Monitoring Flag</strong> - Whether progress monitoring is enabled for this scan
 * </ul>
 *
 * <p><strong>Lifecycle and Usage:</strong>
 *
 * <ul>
 *   <li><strong>Creation</strong> - Extracted from BulkScan objects by controllers
 *   <li><strong>Distribution</strong> - Serialized and included in ScanJobDescription messages
 *   <li><strong>Worker Usage</strong> - Used by workers to configure scan execution
 *   <li><strong>Result Correlation</strong> - Links individual results back to bulk scan
 * </ul>
 *
 * <p><strong>Immutability Guarantee:</strong> The class is designed to remain unchanged for the
 * entire duration of a bulk scan operation, ensuring consistent configuration across all
 * distributed workers and preventing configuration drift during long-running scans.
 *
 * <p><strong>Serialization:</strong> Implements Serializable for efficient transmission via message
 * queues between controller and worker instances in the distributed architecture.
 *
 * @see BulkScan
 * @see ScanConfig
 * @see ScanJobDescription
 */
public class BulkScanInfo implements Serializable {
    /** Unique identifier for the bulk scan operation. */
    private final String bulkScanId;

    /** Configuration settings for individual scan jobs within this bulk operation. */
    private final ScanConfig scanConfig;

    /** Flag indicating whether this bulk scan should be monitored for progress tracking. */
    private final boolean isMonitored;

    /**
<<<<<<< HEAD
     * Creates a new BulkScanInfo from a BulkScan.
     *
     * @param bulkScan The bulk scan to extract information from
=======
     * Creates a new bulk scan info object by extracting essential metadata from a bulk scan.
     *
     * <p>This constructor extracts only the core information needed by workers for scan execution,
     * creating a lightweight representation that can be efficiently serialized and distributed via
     * message queues.
     *
     * <p><strong>Extracted Information:</strong>
     *
     * <ul>
     *   <li><strong>Bulk Scan ID</strong> - For result correlation and traceability
     *   <li><strong>Scan Configuration</strong> - Scanner settings and parameters
     *   <li><strong>Monitoring Status</strong> - Whether progress tracking is enabled
     * </ul>
     *
     * @param bulkScan the source bulk scan to extract metadata from
>>>>>>> ecf6b573
     */
    public BulkScanInfo(BulkScan bulkScan) {
        this.bulkScanId = bulkScan.get_id();
        this.scanConfig = bulkScan.getScanConfig();
        this.isMonitored = bulkScan.isMonitored();
    }

    /**
<<<<<<< HEAD
     * Gets the ID of the bulk scan.
     *
     * @return The bulk scan ID
=======
     * Gets the unique identifier of the bulk scan this metadata represents.
     *
     * <p>This ID is used for correlating individual scan job results back to their originating bulk
     * scan operation and for progress tracking.
     *
     * @return the bulk scan unique identifier
>>>>>>> ecf6b573
     */
    public String getBulkScanId() {
        return bulkScanId;
    }

    /**
<<<<<<< HEAD
     * Gets the scan configuration for this bulk scan.
     *
     * @return The scan configuration
=======
     * Gets the scan configuration for this bulk scan operation.
     *
     * <p>The scan configuration contains scanner-specific settings and parameters that control how
     * individual scan jobs should be executed.
     *
     * @return the scan configuration object
>>>>>>> ecf6b573
     */
    public ScanConfig getScanConfig() {
        return scanConfig;
    }

    /**
<<<<<<< HEAD
     * Gets the scan configuration cast to a specific type.
     *
     * @param <T> The type to cast the scan configuration to
     * @param clazz The class of the type to cast to
     * @return The scan configuration cast to the specified type
=======
     * Gets the scan configuration cast to a specific scanner implementation type.
     *
     * <p>This method provides type-safe access to scanner-specific configuration implementations,
     * allowing workers to access configuration details specific to their scanner type without
     * manual casting.
     *
     * <p><strong>Usage Example:</strong>
     *
     * <pre>
     * TlsServerScanConfig tlsConfig = info.getScanConfig(TlsServerScanConfig.class);
     * </pre>
     *
     * @param <T> the specific scan configuration type
     * @param clazz the class object of the desired configuration type
     * @return the scan configuration cast to the specified type
     * @throws ClassCastException if the configuration is not of the specified type
>>>>>>> ecf6b573
     */
    public <T extends ScanConfig> T getScanConfig(Class<T> clazz) {
        return clazz.cast(scanConfig);
    }

    /**
<<<<<<< HEAD
     * Checks if this bulk scan is being monitored.
     *
     * @return True if the scan is monitored, false otherwise
=======
     * Checks if progress monitoring is enabled for this bulk scan.
     *
     * <p>When monitoring is enabled, workers send completion notifications that are used for
     * progress tracking, performance metrics, and completion callbacks.
     *
     * @return true if progress monitoring is enabled, false otherwise
>>>>>>> ecf6b573
     */
    public boolean isMonitored() {
        return isMonitored;
    }
}<|MERGE_RESOLUTION|>--- conflicted
+++ resolved
@@ -68,11 +68,6 @@
     private final boolean isMonitored;
 
     /**
-<<<<<<< HEAD
-     * Creates a new BulkScanInfo from a BulkScan.
-     *
-     * @param bulkScan The bulk scan to extract information from
-=======
      * Creates a new bulk scan info object by extracting essential metadata from a bulk scan.
      *
      * <p>This constructor extracts only the core information needed by workers for scan execution,
@@ -88,7 +83,6 @@
      * </ul>
      *
      * @param bulkScan the source bulk scan to extract metadata from
->>>>>>> ecf6b573
      */
     public BulkScanInfo(BulkScan bulkScan) {
         this.bulkScanId = bulkScan.get_id();
@@ -97,49 +91,30 @@
     }
 
     /**
-<<<<<<< HEAD
-     * Gets the ID of the bulk scan.
-     *
-     * @return The bulk scan ID
-=======
      * Gets the unique identifier of the bulk scan this metadata represents.
      *
      * <p>This ID is used for correlating individual scan job results back to their originating bulk
      * scan operation and for progress tracking.
      *
      * @return the bulk scan unique identifier
->>>>>>> ecf6b573
      */
     public String getBulkScanId() {
         return bulkScanId;
     }
 
     /**
-<<<<<<< HEAD
-     * Gets the scan configuration for this bulk scan.
-     *
-     * @return The scan configuration
-=======
      * Gets the scan configuration for this bulk scan operation.
      *
      * <p>The scan configuration contains scanner-specific settings and parameters that control how
      * individual scan jobs should be executed.
      *
      * @return the scan configuration object
->>>>>>> ecf6b573
      */
     public ScanConfig getScanConfig() {
         return scanConfig;
     }
 
     /**
-<<<<<<< HEAD
-     * Gets the scan configuration cast to a specific type.
-     *
-     * @param <T> The type to cast the scan configuration to
-     * @param clazz The class of the type to cast to
-     * @return The scan configuration cast to the specified type
-=======
      * Gets the scan configuration cast to a specific scanner implementation type.
      *
      * <p>This method provides type-safe access to scanner-specific configuration implementations,
@@ -156,25 +131,18 @@
      * @param clazz the class object of the desired configuration type
      * @return the scan configuration cast to the specified type
      * @throws ClassCastException if the configuration is not of the specified type
->>>>>>> ecf6b573
      */
     public <T extends ScanConfig> T getScanConfig(Class<T> clazz) {
         return clazz.cast(scanConfig);
     }
 
     /**
-<<<<<<< HEAD
-     * Checks if this bulk scan is being monitored.
-     *
-     * @return True if the scan is monitored, false otherwise
-=======
      * Checks if progress monitoring is enabled for this bulk scan.
      *
      * <p>When monitoring is enabled, workers send completion notifications that are used for
      * progress tracking, performance metrics, and completion callbacks.
      *
      * @return true if progress monitoring is enabled, false otherwise
->>>>>>> ecf6b573
      */
     public boolean isMonitored() {
         return isMonitored;
