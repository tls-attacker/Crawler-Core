/*
 * TLS-Crawler - A TLS scanning tool to perform large scale scans with the TLS-Scanner
 *
 * Copyright 2018-2022 Ruhr University Bochum, Paderborn University, and Hackmanit GmbH
 *
 * Licensed under Apache License, Version 2.0
 * http://www.apache.org/licenses/LICENSE-2.0.txt
 */
package de.rub.nds.crawler.data;

import de.rub.nds.crawler.core.BulkScanWorker;
import de.rub.nds.scanner.core.config.ScannerDetail;
import java.io.Serializable;

/**
<<<<<<< HEAD
 * Abstract base class for scan configurations. Contains common configuration options for all
 * scanner types and defines required factory methods to create workers.
=======
 * Abstract base configuration class for TLS scanner implementations in distributed scanning.
 *
 * <p>The ScanConfig class provides the foundation for scanner-specific configuration in the
 * TLS-Crawler distributed architecture. It defines common scanning parameters that apply across
 * different TLS scanner implementations while allowing concrete subclasses to add scanner-specific
 * configuration options.
 *
 * <p>Key responsibilities:
 *
 * <ul>
 *   <li><strong>Common Configuration</strong> - Provides scanner detail, timeout, and retry
 *       settings
 *   <li><strong>Worker Factory</strong> - Abstract factory method for creating scan workers
 *   <li><strong>Serialization</strong> - Supports JSON/BSON serialization for distributed messaging
 *   <li><strong>Type Safety</strong> - Generic typing ensures worker compatibility with
 *       configuration
 * </ul>
 *
 * <p><strong>Configuration Parameters:</strong>
 *
 * <ul>
 *   <li><strong>Scanner Detail</strong> - Controls depth and comprehensiveness of scanning
 *   <li><strong>Reexecutions</strong> - Number of retry attempts for failed scans
 *   <li><strong>Timeout</strong> - Maximum execution time per scan in milliseconds
 * </ul>
 *
 * <p><strong>Factory Pattern:</strong> The abstract createWorker() method implements the factory
 * pattern, allowing each scanner implementation to create appropriately configured worker instances
 * that match the scanner's requirements and capabilities.
 *
 * <p><strong>Serialization Support:</strong> The class implements Serializable and includes a
 * no-argument constructor for compatibility with serialization frameworks used in distributed
 * messaging and database persistence.
 *
 * <p><strong>Extension Points:</strong> Subclasses should:
 *
 * <ul>
 *   <li>Add scanner-specific configuration parameters
 *   <li>Implement the createWorker() method to return appropriate worker instances
 *   <li>Ensure proper serialization of additional fields
 *   <li>Maintain compatibility with the distributed architecture
 * </ul>
 *
 * <p><strong>Common Usage Pattern:</strong> Configuration instances are created by controllers,
 * serialized and distributed to workers via message queues, then used to create scanner-specific
 * worker instances that execute the actual TLS scans.
 *
 * @see BulkScanWorker
 * @see ScannerDetail
 * @see BulkScan
>>>>>>> ecf6b573
 */
public abstract class ScanConfig implements Serializable {

    /** Scanner implementation details and configuration parameters. */
    private ScannerDetail scannerDetail;

    /** Number of retry attempts for failed scan operations. */
    private int reexecutions;

    /** Maximum execution time in milliseconds for individual scan operations. */
    private int timeout;

    @SuppressWarnings("unused")
    private ScanConfig() {}

    /**
     * Creates a new scan configuration with the specified parameters.
     *
<<<<<<< HEAD
     * @param scannerDetail The level of detail for the scan
     * @param reexecutions The number of times to retry failed scans
     * @param timeout The timeout for each scan in seconds
=======
     * <p>This protected constructor is intended for use by subclasses to initialize the common
     * configuration parameters that apply to all scanner implementations.
     *
     * @param scannerDetail the scanner detail level controlling scan comprehensiveness
     * @param reexecutions the number of retry attempts for failed scans
     * @param timeout the maximum execution time per scan in milliseconds
>>>>>>> ecf6b573
     */
    protected ScanConfig(ScannerDetail scannerDetail, int reexecutions, int timeout) {
        this.scannerDetail = scannerDetail;
        this.reexecutions = reexecutions;
        this.timeout = timeout;
    }

    /**
<<<<<<< HEAD
     * Gets the scanner detail level.
     *
     * @return The scanner detail level
=======
     * Gets the scanner detail level configuration.
     *
     * <p>The scanner detail level controls how comprehensive the TLS scanning should be, affecting
     * factors like the number of probes executed, the depth of analysis, and the amount of data
     * collected.
     *
     * @return the scanner detail level
>>>>>>> ecf6b573
     */
    public ScannerDetail getScannerDetail() {
        return this.scannerDetail;
    }

    /**
<<<<<<< HEAD
     * Gets the number of reexecutions for failed scans.
     *
     * @return The number of reexecutions
=======
     * Gets the number of reexecution attempts for failed scans.
     *
     * <p>When a scan fails due to network issues or other transient problems, the scanner will
     * retry the scan up to this many times before marking it as failed.
     *
     * @return the number of retry attempts (typically 3)
>>>>>>> ecf6b573
     */
    public int getReexecutions() {
        return this.reexecutions;
    }

    /**
<<<<<<< HEAD
     * Gets the timeout for each scan in seconds.
     *
     * @return The timeout in seconds
=======
     * Gets the timeout value for individual scan operations.
     *
     * <p>This timeout controls how long the scanner will wait for a single scan to complete before
     * considering it failed. The timeout applies to the TLS-Scanner execution, not the overall
     * worker timeout.
     *
     * @return the scan timeout in milliseconds (typically 2000ms)
>>>>>>> ecf6b573
     */
    public int getTimeout() {
        return this.timeout;
    }

    /**
<<<<<<< HEAD
     * Sets the scanner detail level.
     *
     * @param scannerDetail The scanner detail level
=======
     * Sets the scanner detail level configuration.
     *
     * @param scannerDetail the scanner detail level to use
>>>>>>> ecf6b573
     */
    public void setScannerDetail(ScannerDetail scannerDetail) {
        this.scannerDetail = scannerDetail;
    }

    /**
<<<<<<< HEAD
     * Sets the number of reexecutions for failed scans.
     *
     * @param reexecutions The number of reexecutions
=======
     * Sets the number of reexecution attempts for failed scans.
     *
     * @param reexecutions the number of retry attempts
>>>>>>> ecf6b573
     */
    public void setReexecutions(int reexecutions) {
        this.reexecutions = reexecutions;
    }

    /**
<<<<<<< HEAD
     * Sets the timeout for each scan in seconds.
     *
     * @param timeout The timeout in seconds
=======
     * Sets the timeout value for individual scan operations.
     *
     * @param timeout the scan timeout in milliseconds
>>>>>>> ecf6b573
     */
    public void setTimeout(int timeout) {
        this.timeout = timeout;
    }

    /**
<<<<<<< HEAD
     * Creates a worker for this scan configuration. Each implementation must provide a factory
     * method to create the appropriate worker type.
     *
     * @param bulkScanID The ID of the bulk scan this worker is for
     * @param parallelConnectionThreads The number of parallel connection threads to use
     * @param parallelScanThreads The number of parallel scan threads to use
     * @return A worker for this scan configuration
=======
     * Factory method for creating scanner-specific worker instances.
     *
     * <p>This abstract method must be implemented by subclasses to create appropriate
     * BulkScanWorker instances that are compatible with their specific scanner implementation. The
     * worker will use this configuration to control scanning behavior.
     *
     * <p><strong>Worker Creation:</strong> The created worker should be properly configured with
     * the scanner implementation, threading parameters, and this configuration instance.
     *
     * <p><strong>Threading Parameters:</strong>
     *
     * <ul>
     *   <li><strong>Connection Threads</strong> - Shared pool for parallel network connections
     *   <li><strong>Scan Threads</strong> - Number of concurrent scanner instances
     * </ul>
     *
     * @param bulkScanID the ID of the bulk scan this worker belongs to
     * @param parallelConnectionThreads the number of threads for parallel connections
     * @param parallelScanThreads the number of parallel scanner instances
     * @return a new BulkScanWorker instance configured for this scanner type
>>>>>>> ecf6b573
     */
    public abstract BulkScanWorker<? extends ScanConfig> createWorker(
            String bulkScanID, int parallelConnectionThreads, int parallelScanThreads);
}<|MERGE_RESOLUTION|>--- conflicted
+++ resolved
@@ -13,10 +13,6 @@
 import java.io.Serializable;
 
 /**
-<<<<<<< HEAD
- * Abstract base class for scan configurations. Contains common configuration options for all
- * scanner types and defines required factory methods to create workers.
-=======
  * Abstract base configuration class for TLS scanner implementations in distributed scanning.
  *
  * <p>The ScanConfig class provides the foundation for scanner-specific configuration in the
@@ -67,7 +63,6 @@
  * @see BulkScanWorker
  * @see ScannerDetail
  * @see BulkScan
->>>>>>> ecf6b573
  */
 public abstract class ScanConfig implements Serializable {
 
@@ -86,18 +81,12 @@
     /**
      * Creates a new scan configuration with the specified parameters.
      *
-<<<<<<< HEAD
-     * @param scannerDetail The level of detail for the scan
-     * @param reexecutions The number of times to retry failed scans
-     * @param timeout The timeout for each scan in seconds
-=======
      * <p>This protected constructor is intended for use by subclasses to initialize the common
      * configuration parameters that apply to all scanner implementations.
      *
      * @param scannerDetail the scanner detail level controlling scan comprehensiveness
      * @param reexecutions the number of retry attempts for failed scans
      * @param timeout the maximum execution time per scan in milliseconds
->>>>>>> ecf6b573
      */
     protected ScanConfig(ScannerDetail scannerDetail, int reexecutions, int timeout) {
         this.scannerDetail = scannerDetail;
@@ -106,11 +95,6 @@
     }
 
     /**
-<<<<<<< HEAD
-     * Gets the scanner detail level.
-     *
-     * @return The scanner detail level
-=======
      * Gets the scanner detail level configuration.
      *
      * <p>The scanner detail level controls how comprehensive the TLS scanning should be, affecting
@@ -118,36 +102,24 @@
      * collected.
      *
      * @return the scanner detail level
->>>>>>> ecf6b573
      */
     public ScannerDetail getScannerDetail() {
         return this.scannerDetail;
     }
 
     /**
-<<<<<<< HEAD
-     * Gets the number of reexecutions for failed scans.
-     *
-     * @return The number of reexecutions
-=======
      * Gets the number of reexecution attempts for failed scans.
      *
      * <p>When a scan fails due to network issues or other transient problems, the scanner will
      * retry the scan up to this many times before marking it as failed.
      *
      * @return the number of retry attempts (typically 3)
->>>>>>> ecf6b573
      */
     public int getReexecutions() {
         return this.reexecutions;
     }
 
     /**
-<<<<<<< HEAD
-     * Gets the timeout for each scan in seconds.
-     *
-     * @return The timeout in seconds
-=======
      * Gets the timeout value for individual scan operations.
      *
      * <p>This timeout controls how long the scanner will wait for a single scan to complete before
@@ -155,67 +127,39 @@
      * worker timeout.
      *
      * @return the scan timeout in milliseconds (typically 2000ms)
->>>>>>> ecf6b573
      */
     public int getTimeout() {
         return this.timeout;
     }
 
     /**
-<<<<<<< HEAD
-     * Sets the scanner detail level.
-     *
-     * @param scannerDetail The scanner detail level
-=======
      * Sets the scanner detail level configuration.
      *
      * @param scannerDetail the scanner detail level to use
->>>>>>> ecf6b573
      */
     public void setScannerDetail(ScannerDetail scannerDetail) {
         this.scannerDetail = scannerDetail;
     }
 
     /**
-<<<<<<< HEAD
-     * Sets the number of reexecutions for failed scans.
-     *
-     * @param reexecutions The number of reexecutions
-=======
      * Sets the number of reexecution attempts for failed scans.
      *
      * @param reexecutions the number of retry attempts
->>>>>>> ecf6b573
      */
     public void setReexecutions(int reexecutions) {
         this.reexecutions = reexecutions;
     }
 
     /**
-<<<<<<< HEAD
-     * Sets the timeout for each scan in seconds.
-     *
-     * @param timeout The timeout in seconds
-=======
      * Sets the timeout value for individual scan operations.
      *
      * @param timeout the scan timeout in milliseconds
->>>>>>> ecf6b573
      */
     public void setTimeout(int timeout) {
         this.timeout = timeout;
     }
 
     /**
-<<<<<<< HEAD
-     * Creates a worker for this scan configuration. Each implementation must provide a factory
-     * method to create the appropriate worker type.
-     *
-     * @param bulkScanID The ID of the bulk scan this worker is for
-     * @param parallelConnectionThreads The number of parallel connection threads to use
-     * @param parallelScanThreads The number of parallel scan threads to use
-     * @return A worker for this scan configuration
-=======
      * Factory method for creating scanner-specific worker instances.
      *
      * <p>This abstract method must be implemented by subclasses to create appropriate
@@ -236,7 +180,6 @@
      * @param parallelConnectionThreads the number of threads for parallel connections
      * @param parallelScanThreads the number of parallel scanner instances
      * @return a new BulkScanWorker instance configured for this scanner type
->>>>>>> ecf6b573
      */
     public abstract BulkScanWorker<? extends ScanConfig> createWorker(
             String bulkScanID, int parallelConnectionThreads, int parallelScanThreads);
