/*
 * TLS-Crawler - A TLS scanning tool to perform large scale scans with the TLS-Scanner
 *
 * Copyright 2018-2022 Ruhr University Bochum, Paderborn University, and Hackmanit GmbH
 *
 * Licensed under Apache License, Version 2.0
 * http://www.apache.org/licenses/LICENSE-2.0.txt
 */
package de.rub.nds.crawler.orchestration;

import de.rub.nds.crawler.data.ScanJobDescription;

/**
<<<<<<< HEAD
 * Functional interface for consumers that handle completion notifications of scan jobs. Used to
 * notify controllers when workers have completed their assigned tasks.
=======
 * Functional interface for consuming scan job completion notifications in distributed TLS scanning.
 *
 * <p>The DoneNotificationConsumer defines the contract for controllers and monitoring systems to
 * receive notifications when scan jobs complete processing. It enables real-time progress tracking,
 * statistics collection, and completion event handling in the TLS-Crawler distributed architecture.
 *
 * <p>Key characteristics:
 *
 * <ul>
 *   <li><strong>Functional Interface</strong> - Single method interface suitable for lambda
 *       expressions
 *   <li><strong>Event-Driven</strong> - Called asynchronously when scan jobs complete
 *   <li><strong>Progress Monitoring</strong> - Primary mechanism for tracking bulk scan progress
 *   <li><strong>Statistics Collection</strong> - Enables real-time performance and completion
 *       metrics
 * </ul>
 *
 * <p><strong>Usage Scenarios:</strong>
 *
 * <ul>
 *   <li><strong>Progress Tracking</strong> - ProgressMonitor uses this to track scan completion
 *   <li><strong>Statistics Updates</strong> - Update completion counters and performance metrics
 *   <li><strong>ETA Calculation</strong> - Calculate estimated time to completion
 *   <li><strong>Completion Detection</strong> - Detect when bulk scans finish
 * </ul>
 *
 * <p><strong>Implementation Pattern:</strong>
 *
 * <ol>
 *   <li><strong>Notification Reception</strong> - Receive completion event from orchestration
 *       provider
 *   <li><strong>Status Processing</strong> - Extract and categorize job completion status
 *   <li><strong>Statistics Update</strong> - Update counters and performance metrics
 *   <li><strong>Progress Logging</strong> - Log progress information and ETAs
 * </ol>
 *
 * <p><strong>Thread Safety:</strong> Implementations must be thread-safe as they may be called
 * concurrently by multiple message handling threads from the orchestration provider.
 *
 * <p><strong>Consumer Tag Usage:</strong> The consumer tag parameter identifies the specific
 * message queue consumer that delivered the notification, useful for debugging and routing.
 *
 * <p><strong>Typical Usage:</strong>
 *
 * <pre>{@code
 * // Lambda implementation
 * DoneNotificationConsumer consumer = (tag, job) -> {
 *     updateProgress(job.getStatus());
 *     logCompletion(job);
 * };
 *
 * // Method reference
 * DoneNotificationConsumer consumer = this::handleCompletion;
 *
 * // Registration with orchestration provider
 * orchestrationProvider.registerDoneNotificationConsumer(bulkScan, consumer);
 * }</pre>
 *
 * @see ScanJobDescription
 * @see IOrchestrationProvider#registerDoneNotificationConsumer(de.rub.nds.crawler.data.BulkScan,
 *     DoneNotificationConsumer) Typically implemented by
 *     ProgressMonitor.BulkscanMonitor.consumeDoneNotification method.
>>>>>>> ecf6b573
 */
@FunctionalInterface
public interface DoneNotificationConsumer {

    /**
<<<<<<< HEAD
     * Consumes a notification that a scan job has completed.
     *
     * @param consumerTag A tag identifying the consumer
     * @param scanJobDescription The description of the completed scan job
=======
     * Processes a scan job completion notification from the orchestration provider.
     *
     * <p>This method is called asynchronously by the orchestration provider when a scan job
     * completes processing. The implementation should update progress tracking, statistics, and any
     * monitoring systems based on the completed job information.
     *
     * <p><strong>Processing Responsibilities:</strong>
     *
     * <ul>
     *   <li><strong>Status Tracking</strong> - Record job completion status (SUCCESS, ERROR, etc.)
     *   <li><strong>Progress Updates</strong> - Update completion counters and percentages
     *   <li><strong>Performance Metrics</strong> - Calculate timing and throughput statistics
     *   <li><strong>Completion Detection</strong> - Detect when bulk scan operations finish
     * </ul>
     *
     * <p><strong>Thread Safety:</strong> This method may be called concurrently from multiple
     * threads, so implementations must handle synchronization appropriately.
     *
     * <p><strong>Exception Handling:</strong> Implementations should catch all exceptions
     * internally to prevent disruption of the notification delivery system.
     *
     * @param consumerTag the message queue consumer tag that delivered this notification
     * @param scanJobDescription the completed scan job with final status and metadata
>>>>>>> ecf6b573
     */
    void consumeDoneNotification(String consumerTag, ScanJobDescription scanJobDescription);
}<|MERGE_RESOLUTION|>--- conflicted
+++ resolved
@@ -11,10 +11,6 @@
 import de.rub.nds.crawler.data.ScanJobDescription;
 
 /**
-<<<<<<< HEAD
- * Functional interface for consumers that handle completion notifications of scan jobs. Used to
- * notify controllers when workers have completed their assigned tasks.
-=======
  * Functional interface for consuming scan job completion notifications in distributed TLS scanning.
  *
  * <p>The DoneNotificationConsumer defines the contract for controllers and monitoring systems to
@@ -77,18 +73,11 @@
  * @see IOrchestrationProvider#registerDoneNotificationConsumer(de.rub.nds.crawler.data.BulkScan,
  *     DoneNotificationConsumer) Typically implemented by
  *     ProgressMonitor.BulkscanMonitor.consumeDoneNotification method.
->>>>>>> ecf6b573
  */
 @FunctionalInterface
 public interface DoneNotificationConsumer {
 
     /**
-<<<<<<< HEAD
-     * Consumes a notification that a scan job has completed.
-     *
-     * @param consumerTag A tag identifying the consumer
-     * @param scanJobDescription The description of the completed scan job
-=======
      * Processes a scan job completion notification from the orchestration provider.
      *
      * <p>This method is called asynchronously by the orchestration provider when a scan job
@@ -112,7 +101,6 @@
      *
      * @param consumerTag the message queue consumer tag that delivered this notification
      * @param scanJobDescription the completed scan job with final status and metadata
->>>>>>> ecf6b573
      */
     void consumeDoneNotification(String consumerTag, ScanJobDescription scanJobDescription);
 }