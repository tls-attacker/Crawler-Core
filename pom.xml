<?xml version="1.0" encoding="UTF-8"?>
<project xmlns="http://maven.apache.org/POM/4.0.0" xmlns:xsi="http://www.w3.org/2001/XMLSchema-instance" xsi:schemaLocation="http://maven.apache.org/POM/4.0.0 http://maven.apache.org/xsd/maven-4.0.0.xsd">
    <modelVersion>4.0.0</modelVersion>
    <parent>
        <groupId>de.rub.nds</groupId>
        <artifactId>protocol-toolkit-bom</artifactId>
        <version>6.0.1</version>
    </parent>

    <artifactId>crawler-core</artifactId>
    <version>1.2.1-SNAPSHOT</version>

    <name>Crawler-Core</name>
    <url>https://github.com/tls-attacker/TLS-Crawler</url>
    <inceptionYear>2023</inceptionYear>

    <licenses>
        <license>
            <name>Apache License, Version 2.0</name>
            <url>http://www.apache.org/licenses/LICENSE-2.0.txt</url>
            <distribution>repo</distribution>
        </license>
    </licenses>

    <developers>
        <developer>
            <id>jsomorovsky</id>
            <name>Juraj Somorovsky</name>
            <email>juraj.somorovsky@upb.de</email>
            <url>https://github.com/jurajsomorovsky/</url>
            <organization>UPB</organization>
            <organizationUrl>https://cs.uni-paderborn.de/en/syssec/</organizationUrl>
            <roles>
                <role>Architect</role>
                <role>Developer</role>
            </roles>
        </developer>
        <developer>
            <id>ic0ns</id>
            <name>Robert Merget</name>
            <email>robert.merget@rub.de</email>
            <url>https://github.com/ic0ns/</url>
            <organization>NDS</organization>
            <organizationUrl>https://informatik.rub.de/nds/</organizationUrl>
            <roles>
                <role>Team lead</role>
            </roles>
        </developer>
        <developer>
            <id>mmaehren</id>
            <name>Marcel Maehren</name>
            <email>marcel.maehren@rub.de</email>
            <url>https://github.com/mmaehren/</url>
            <organization>NDS</organization>
            <organizationUrl>https://informatik.rub.de/nds/</organizationUrl>
            <roles>
                <role>Developer</role>
            </roles>
        </developer>
        <developer>
            <id>NErinola</id>
            <name>Nurullah Erinola</name>
            <email>nurullah.erinola@rub.de</email>
            <url>https://github.com/NErinola/</url>
            <organization>NDS</organization>
            <organizationUrl>https://informatik.rub.de/nds/</organizationUrl>
            <roles>
                <role>Developer</role>
            </roles>
        </developer>
    </developers>

    <scm>
        <connection>scm:git:https://github.com/tls-attacker/Crawler-Core.git</connection>
        <developerConnection>scm:git:ssh://git@github.com/tls-attacker/Crawler-Core.git</developerConnection>
        <tag>HEAD</tag>
        <url>https://github.com/tls-attacker/Crawler-Core</url>
    </scm>

    <properties>
        <project.build.sourceEncoding>UTF-8</project.build.sourceEncoding>
        <project.reporting.outputEncoding>UTF-8</project.reporting.outputEncoding>
        <maven.compiler.source>21</maven.compiler.source>
        <maven.compiler.target>21</maven.compiler.target>
        <!-- The following variables are required for Jenkins CI -->
        <skipTests>false</skipTests>
        <skip.surefire.tests>${skipTests}</skip.surefire.tests>
        <skip.failsafe.tests>${skipTests}</skip.failsafe.tests>
    </properties>

    <dependencyManagement>
        <dependencies>
            <dependency>
                <groupId>de.rub.nds</groupId>
                <artifactId>scanner-core</artifactId>
                <version>6.2.2</version>
            </dependency>
        </dependencies>
    </dependencyManagement>

    <dependencies>
        <dependency>
            <groupId>com.beust</groupId>
            <artifactId>jcommander</artifactId>
        </dependency>
        <dependency>
            <groupId>com.fasterxml.jackson.core</groupId>
            <artifactId>jackson-annotations</artifactId>
        </dependency>
        <dependency>
            <groupId>com.fasterxml.jackson.core</groupId>
            <artifactId>jackson-databind</artifactId>
        </dependency>
        <dependency>
            <groupId>com.fasterxml.jackson.datatype</groupId>
            <artifactId>jackson-datatype-jsr310</artifactId>
        </dependency>
        <dependency>
            <groupId>com.google.guava</groupId>
            <artifactId>guava</artifactId>
        </dependency>
        <dependency>
            <groupId>com.rabbitmq</groupId>
            <artifactId>amqp-client</artifactId>
        </dependency>
        <dependency>
            <groupId>commons-net</groupId>
            <artifactId>commons-net</artifactId>
        </dependency>
        <dependency>
            <groupId>commons-validator</groupId>
            <artifactId>commons-validator</artifactId>
        </dependency>
        <!-- scope: compile -->
        <dependency>
            <groupId>de.rub.nds</groupId>
            <artifactId>scanner-core</artifactId>
<<<<<<< HEAD
=======
            <version>6.2.3</version>
>>>>>>> 921b3321
        </dependency>
        <dependency>
            <groupId>org.apache.commons</groupId>
            <artifactId>commons-lang3</artifactId>
        </dependency>
        <dependency>
            <groupId>org.apache.logging.log4j</groupId>
            <artifactId>log4j-api</artifactId>
        </dependency>
        <dependency>
            <groupId>org.apache.logging.log4j</groupId>
            <artifactId>log4j-core</artifactId>
        </dependency>
        <dependency>
            <groupId>org.apache.logging.log4j</groupId>
            <artifactId>log4j-slf4j-impl</artifactId>
        </dependency>
        <dependency>
            <groupId>org.eclipse.persistence</groupId>
            <artifactId>jakarta.persistence</artifactId>
        </dependency>
        <dependency>
            <groupId>org.mongodb</groupId>
            <artifactId>bson</artifactId>
        </dependency>
        <dependency>
            <groupId>org.mongodb</groupId>
            <artifactId>mongodb-driver-core</artifactId>
        </dependency>
        <dependency>
            <groupId>org.mongodb</groupId>
            <artifactId>mongodb-driver-sync</artifactId>
        </dependency>
        <dependency>
            <groupId>org.mongojack</groupId>
            <artifactId>mongojack</artifactId>
        </dependency>
        <dependency>
            <groupId>org.quartz-scheduler</groupId>
            <artifactId>quartz</artifactId>
        </dependency>
        <!-- scope: test -->
        <dependency>
            <groupId>org.junit.jupiter</groupId>
            <artifactId>junit-jupiter</artifactId>
            <scope>test</scope>
        </dependency>
    </dependencies>

    <build>
        <plugins>
            <!--################## clean lifecycle plugins ##################-->
            <plugin>
                <groupId>org.apache.maven.plugins</groupId>
                <artifactId>maven-clean-plugin</artifactId>
                <executions>
                    <execution>
                        <id>default-clean</id>
                        <goals>
                            <goal>clean</goal>
                        </goals>
                        <configuration>
                            <filesets>
                                <fileset>
                                    <!--suppress UnresolvedMavenProperty -->
                                    <directory>${maven.multiModuleProjectDirectory}/apps</directory>
                                </fileset>
                            </filesets>
                        </configuration>
                    </execution>
                    <execution>
                        <id>clean-apps-folder</id>
                        <goals>
                            <goal>clean</goal>
                        </goals>
                        <phase>prepare-package</phase>
                        <configuration>
                            <excludeDefaultDirectories>true</excludeDefaultDirectories>
                            <filesets>
                                <fileset>
                                    <!--suppress UnresolvedMavenProperty -->
                                    <directory>${maven.multiModuleProjectDirectory}/apps</directory>
                                </fileset>
                            </filesets>
                        </configuration>
                    </execution>
                </executions>
            </plugin>
            <!--################# default lifecycle plugins #################-->
            <!-- Formatting -->
            <plugin>
                <groupId>com.diffplug.spotless</groupId>
                <artifactId>spotless-maven-plugin</artifactId>
                <configuration>
                    <java>
                        <lineEndings>GIT_ATTRIBUTES</lineEndings>
                        <trimTrailingWhitespace />
                        <endWithNewline />
                        <importOrder />
                        <removeUnusedImports />
                        <indent>
                            <spaces>true</spaces>
                            <spacesPerTab>4</spacesPerTab>
                        </indent>
                        <googleJavaFormat>
                            <version>1.25.2</version>
                            <style>AOSP</style>
                        </googleJavaFormat>
                        <licenseHeader>
                            <file>${basedir}/license_header_plain.txt</file>
                        </licenseHeader>
                    </java>
                </configuration>
            </plugin>
            <!-- Flatten pom.xml before install / deploy phases -->
            <plugin>
                <groupId>org.codehaus.mojo</groupId>
                <artifactId>flatten-maven-plugin</artifactId>
                <configuration>
                    <flattenMode>ossrh</flattenMode>
                </configuration>
                <executions>
                    <execution>
                        <id>flatten-clean</id>
                        <goals>
                            <goal>clean</goal>
                        </goals>
                        <phase>clean</phase>
                    </execution>
                    <execution>
                        <id>flatten</id>
                        <goals>
                            <goal>flatten</goal>
                        </goals>
                        <phase>process-resources</phase>
                    </execution>
                </executions>
            </plugin>
            <!-- Copy project resources to output directory -->
            <plugin>
                <groupId>org.apache.maven.plugins</groupId>
                <artifactId>maven-resources-plugin</artifactId>
            </plugin>
            <!-- Compile source files -->
            <plugin>
                <groupId>org.apache.maven.plugins</groupId>
                <artifactId>maven-compiler-plugin</artifactId>
                <configuration>
                    <source>${maven.compiler.source}</source>
                    <target>${maven.compiler.target}</target>
                </configuration>
            </plugin>
            <!-- Execute unit tests -->
            <plugin>
                <groupId>org.apache.maven.plugins</groupId>
                <artifactId>maven-surefire-plugin</artifactId>
                <configuration>
                    <trimStackTrace>false</trimStackTrace>
                    <includes>
                        <include>**/*.java</include>
                    </includes>
                    <!-- Allow parallel execution of unit tests (execution in series within test classes) -->
                    <parallel>classes</parallel>
                    <!-- Can be adjusted depending on the local system, 3 should be a fair default value -->
                    <forkCount>3</forkCount>
                    <reuseForks>true</reuseForks>
                    <!-- By default we include all but integration tests during surefire execution -->
                    <excludedGroups>IntegrationTest</excludedGroups>
                    <skipTests>${skip.surefire.tests}</skipTests>
                </configuration>
            </plugin>
            <!-- Build jar file -->
            <plugin>
                <groupId>org.apache.maven.plugins</groupId>
                <artifactId>maven-jar-plugin</artifactId>
                <configuration>
                    <archive>
                        <manifest>
                            <useUniqueVersions>false</useUniqueVersions>
                            <addClasspath>true</addClasspath>
                            <classpathPrefix>lib/</classpathPrefix>
                            <mainClass>de.rub.nds.tlscrawler.Main</mainClass>
                        </manifest>
                    </archive>
                </configuration>
            </plugin>
            <!-- Compile javadoc -->
            <plugin>
                <groupId>org.apache.maven.plugins</groupId>
                <artifactId>maven-javadoc-plugin</artifactId>
                <configuration>
                    <source>${maven.compiler.source}</source>
                    <javadocExecutable>${java.home}/bin/javadoc</javadocExecutable>
                </configuration>
                <executions>
                    <execution>
                        <id>attach-javadocs</id>
                        <goals>
                            <goal>jar</goal>
                        </goals>
                    </execution>
                </executions>
            </plugin>
            <!-- Pack source files to jar archive -->
            <plugin>
                <groupId>org.apache.maven.plugins</groupId>
                <artifactId>maven-source-plugin</artifactId>
                <executions>
                    <execution>
                        <id>attach-sources</id>
                        <goals>
                            <goal>jar-no-fork</goal>
                        </goals>
                    </execution>
                </executions>
            </plugin>
            <!-- Copy artifacts to apps folder -->
            <plugin>
                <groupId>org.apache.maven.plugins</groupId>
                <artifactId>maven-dependency-plugin</artifactId>
                <executions>
                    <execution>
                        <id>copy</id>
                        <goals>
                            <goal>copy</goal>
                        </goals>
                        <phase>package</phase>
                        <configuration>
                            <artifactItems>
                                <artifactItem>
                                    <groupId>${project.groupId}</groupId>
                                    <artifactId>${project.artifactId}</artifactId>
                                    <version>${project.version}</version>
                                    <type>${project.packaging}</type>
                                    <destFileName>${project.build.finalName}.${project.packaging}</destFileName>
                                </artifactItem>
                            </artifactItems>
                            <outputDirectory>${maven.multiModuleProjectDirectory}/apps</outputDirectory>
                        </configuration>
                    </execution>
                    <execution>
                        <id>copy-dependencies</id>
                        <goals>
                            <goal>copy-dependencies</goal>
                        </goals>
                        <phase>package</phase>
                        <configuration>
                            <outputDirectory>${maven.multiModuleProjectDirectory}/apps/lib</outputDirectory>
                            <!--Ensures only runnable dependencies are included-->
                            <includeScope>compile</includeScope>
                        </configuration>
                    </execution>
                </executions>
            </plugin>
            <!-- Execute integration tests -->
            <plugin>
                <groupId>org.apache.maven.plugins</groupId>
                <artifactId>maven-failsafe-plugin</artifactId>
                <configuration>
                    <!-- By default, the Failsafe plugin excludes various files. We have to override that. -->
                    <includes>
                        <include>**/*.java</include>
                    </includes>
                    <!-- Integration tests and slow tests are started -->
                    <groups>IntegrationTest</groups>
                    <skipITs>${skip.failsafe.tests}</skipITs>
                </configuration>
                <executions>
                    <execution>
                        <id>run-integration-tests</id>
                        <goals>
                            <goal>integration-test</goal>
                        </goals>
                        <phase>integration-test</phase>
                    </execution>
                    <execution>
                        <id>verify-integration-tests</id>
                        <goals>
                            <goal>verify</goal>
                        </goals>
                        <phase>verify</phase>
                    </execution>
                </executions>
            </plugin>
            <!--############ plugins without lifecycle bindings #############-->
            <!-- Static code analysis -->
            <plugin>
                <groupId>com.github.spotbugs</groupId>
                <artifactId>spotbugs-maven-plugin</artifactId>
                <configuration>
                    <excludeFilterFile>${project.basedir}/spotbugs-exclude.xml</excludeFilterFile>
                </configuration>
            </plugin>
            <plugin>
                <groupId>org.apache.maven.plugins</groupId>
                <artifactId>maven-pmd-plugin</artifactId>
            </plugin>
        </plugins>
    </build>
</project><|MERGE_RESOLUTION|>--- conflicted
+++ resolved
@@ -88,16 +88,6 @@
         <skip.failsafe.tests>${skipTests}</skip.failsafe.tests>
     </properties>
 
-    <dependencyManagement>
-        <dependencies>
-            <dependency>
-                <groupId>de.rub.nds</groupId>
-                <artifactId>scanner-core</artifactId>
-                <version>6.2.2</version>
-            </dependency>
-        </dependencies>
-    </dependencyManagement>
-
     <dependencies>
         <dependency>
             <groupId>com.beust</groupId>
@@ -135,10 +125,7 @@
         <dependency>
             <groupId>de.rub.nds</groupId>
             <artifactId>scanner-core</artifactId>
-<<<<<<< HEAD
-=======
             <version>6.2.3</version>
->>>>>>> 921b3321
         </dependency>
         <dependency>
             <groupId>org.apache.commons</groupId>
@@ -147,14 +134,6 @@
         <dependency>
             <groupId>org.apache.logging.log4j</groupId>
             <artifactId>log4j-api</artifactId>
-        </dependency>
-        <dependency>
-            <groupId>org.apache.logging.log4j</groupId>
-            <artifactId>log4j-core</artifactId>
-        </dependency>
-        <dependency>
-            <groupId>org.apache.logging.log4j</groupId>
-            <artifactId>log4j-slf4j-impl</artifactId>
         </dependency>
         <dependency>
             <groupId>org.eclipse.persistence</groupId>
