--- conflicted
+++ resolved
@@ -125,11 +125,7 @@
         <dependency>
             <groupId>de.rub.nds</groupId>
             <artifactId>scanner-core</artifactId>
-<<<<<<< HEAD
-            <version>6.2.2</version>
-=======
             <version>6.2.3</version>
->>>>>>> 697f79b9
         </dependency>
         <dependency>
             <groupId>org.apache.commons</groupId>
